'use client';

import { Card, CardContent, CardHeader } from '@/components/ui/card';
import { Button } from '@/components/ui/button';
import { Badge } from '@/components/ui/badge';
import { Skeleton } from '@/components/ui/skeleton';
import {
  ShoppingCart,
  Clock,
  Infinity,
  Coins,
  AlertCircle
} from 'lucide-react';
import { useCreditBalance, usePurchaseCredits } from '@/hooks/react-query/use-billing-v2';
import { useState } from 'react';
import { useAuth } from '@/components/AuthProvider';
import {
  Dialog,
  DialogContent,
  DialogDescription,
  DialogFooter,
  DialogHeader,
  DialogTitle,
} from '@/components/ui/dialog';
import { Input } from '@/components/ui/input';
import { Label } from '@/components/ui/label';
import { Alert, AlertDescription } from '@/components/ui/alert';
import { toast } from 'sonner';

interface CreditBalanceCardProps {
  showPurchaseButton?: boolean;
  compact?: boolean;
  tierCredits?: number;
}

export function CreditBalanceCard({
  showPurchaseButton = true,
  compact = false,
  tierCredits
}: CreditBalanceCardProps) {
  const { user } = useAuth();
  const { data: balance, isLoading, error } = useCreditBalance(!!user);
  const [showPurchaseModal, setShowPurchaseModal] = useState(false);
  const [purchaseAmount, setPurchaseAmount] = useState('10');

  const purchaseMutation = usePurchaseCredits();

  if (error) {
    return (
      <Card className="border-destructive">
        <CardContent className="pt-6">
          <div className="flex items-center gap-2 text-destructive">
            <AlertCircle className="h-4 w-4" />
            <span className="text-sm">Failed to load balance</span>
          </div>
        </CardContent>
      </Card>
    );
  }

  if (isLoading) {
    return (
      <Card>
        <CardHeader>
          <Skeleton className="h-4 w-24" />
        </CardHeader>
        <CardContent>
          <Skeleton className="h-8 w-32 mb-2" />
          <Skeleton className="h-2 w-full mb-2" />
          <Skeleton className="h-4 w-48" />
        </CardContent>
      </Card>
    );
  }

  if (!balance) return null;

  // Ensure we have the credit breakdown values (backwards compatibility)
  const expiringCredits = balance.expiring_credits ?? balance.balance;
  const nonExpiringCredits = balance.non_expiring_credits ?? 0;
  const hasBreakdown = balance.expiring_credits !== undefined && balance.non_expiring_credits !== undefined;

  // Calculate availability percentage based on tier limit
  // For monthly reset: available percentage = (balance / tier_limit) * 100
  // Use tierCredits if provided, otherwise assume balance is full (100%)
  const maxCredits = tierCredits || balance.balance;
  const availablePercentage = maxCredits > 0
    ? (balance.balance / maxCredits) * 100
    : 100; // If no max, show as full

  const handlePurchase = async () => {
    const amount = parseFloat(purchaseAmount);
    if (isNaN(amount) || amount <= 0) {
      toast.error('Please enter a valid amount');
      return;
    }

    const returnUrl = typeof window !== 'undefined' ? window.location.href : '/';

    purchaseMutation.mutate({
      amount,
      success_url: `${returnUrl}?purchase=success`,
      cancel_url: `${returnUrl}?purchase=cancelled`,
    }, {
      onSuccess: () => {
        setShowPurchaseModal(false);
        toast.success('Redirecting to checkout...');
      },
      onError: (error) => {
        toast.error(`Failed to create checkout: ${error.message}`);
      },
    });
  };

  // Format date for next credit grant
  const formatNextGrant = (dateString?: string) => {
    if (!dateString) return null;
    const date = new Date(dateString);
    return date.toLocaleDateString('en-US', {
      month: 'short',
      day: 'numeric',
      year: 'numeric'
    });
  };

  if (compact) {
    return (
      <div className="flex items-center gap-4 p-4 rounded-lg border bg-card">
        <div className="flex items-center gap-2">
          <Coins className="h-5 w-5 text-primary" />
          <div>
            <p className="text-sm text-muted-foreground">Credit Balance</p>
            <p className="text-2xl font-medium">${balance.balance.toFixed(2)}</p>
            {hasBreakdown && showPurchaseButton && balance.can_purchase_credits && (expiringCredits > 0 || nonExpiringCredits > 0) && (
              <div className="flex gap-3 mt-1">
                <span className="text-xs text-muted-foreground">
                  <Clock className="h-3 w-3 inline mr-1 text-orange-500" />
                  ${expiringCredits.toFixed(2)}
                </span>
                <span className="text-xs text-muted-foreground">
                  <Infinity className="h-3 w-3 inline mr-1 text-green-500" />
                  ${nonExpiringCredits.toFixed(2)}
                </span>
              </div>
            )}
          </div>
        </div>
        {showPurchaseButton && balance.can_purchase_credits && (
          <Button
            onClick={() => setShowPurchaseModal(true)}
            size="sm"
            variant="outline"
          >
            <ShoppingCart className="h-4 w-4 mr-1" />
            Buy Credits
          </Button>
        )}
      </div>
    );
  }

  return (
    <>
      <Card className='border-0 shadow-none bg-transparent p-0 mt-2'>
        <CardContent className="space-y-4 p-0">
          <div>
            <div className="flex items-center justify-between mb-3">
              <div className="flex items-baseline gap-2">
                <span className="text-3xl font-medium">${balance.balance.toFixed(2)}</span>
                <span className="text-sm text-muted-foreground">total available</span>
              </div>
            </div>
          </div>
          {showPurchaseButton && balance.can_purchase_credits && (
<<<<<<< HEAD
            <div className="pt-2">
              <Button
                onClick={() => setShowPurchaseModal(true)}
=======
            <div className="pt-2 pb-4">
              <Button 
                onClick={() => setShowPurchaseModal(true)} 
>>>>>>> 8d620045
                className="w-full"
                variant="outline"
              >
                <ShoppingCart className="h-4 w-4" />
                Purchase Additional Credits
              </Button>
            </div>
          )}
        </CardContent>
      </Card>
      <Dialog open={showPurchaseModal} onOpenChange={setShowPurchaseModal}>
        <DialogContent className="max-w-3xl">
          <DialogHeader>
            <DialogTitle>Purchase Credits</DialogTitle>
            <DialogDescription>
              <Alert className='mt-2 border-green-200 bg-green-50 dark:border-green-800 dark:bg-green-900/20'>
                <Infinity className="h-4 w-4 text-green-600" />
                <AlertDescription>
                  <span className="text-green-700 dark:text-green-300">
                    Purchased credits never expire and are used only after your plan credits are exhausted.
                  </span>
                </AlertDescription>
              </Alert>
            </DialogDescription>
          </DialogHeader>

          <div className="space-y-4">
            <div className="space-y-2">
              <Label htmlFor="amount">Credit Amount (USD)</Label>
              <Input
                id="amount"
                type="number"
                min="1"
                step="1"
                value={purchaseAmount}
                onChange={(e) => setPurchaseAmount(e.target.value)}
                placeholder="Enter amount"
              />
              <p className="text-sm text-muted-foreground">
                $1 = 1 credit. Minimum purchase: $1
              </p>
            </div>

            <div className="grid grid-cols-3 gap-2">
              <Button
                variant="outline"
                className="flex-1 h-24 text-2xl font-medium"
                onClick={() => setPurchaseAmount('10')}
              >
                $10
              </Button>
              <Button
                variant="outline"
                className="flex-1 h-24 text-2xl font-medium"
                onClick={() => setPurchaseAmount('25')}
              >
                $25
              </Button>
              <Button
                variant="outline"
                className="flex-1 h-24 text-2xl font-medium"
                onClick={() => setPurchaseAmount('50')}
              >
                $50
              </Button>
              <Button
                variant="outline"
                className="flex-1 h-24 text-2xl font-medium"
                onClick={() => setPurchaseAmount('100')}
              >
                $100
              </Button>
              <Button
                variant="outline"
                className="flex-1 h-24 text-2xl font-medium"
                onClick={() => setPurchaseAmount('200')}
              >
                $200
              </Button>
              <Button
                variant="outline"
                className="flex-1 h-24 text-2xl font-medium"
                onClick={() => setPurchaseAmount('500')}
              >
                $500
              </Button>
            </div>

            <div className="flex justify-end gap-2 pt-2">
              <Button
                variant="outline"
                onClick={() => setShowPurchaseModal(false)}
              >
                Cancel
              </Button>
              <Button
                onClick={handlePurchase}
                disabled={purchaseMutation.isPending}
              >
                {purchaseMutation.isPending ? 'Processing...' : `Purchase $${purchaseAmount}`}
              </Button>
            </div>
          </div>
        </DialogContent>
      </Dialog>
    </>
  );
} <|MERGE_RESOLUTION|>--- conflicted
+++ resolved
@@ -172,15 +172,9 @@
             </div>
           </div>
           {showPurchaseButton && balance.can_purchase_credits && (
-<<<<<<< HEAD
-            <div className="pt-2">
+            <div className="pt-2 pb-4">
               <Button
                 onClick={() => setShowPurchaseModal(true)}
-=======
-            <div className="pt-2 pb-4">
-              <Button 
-                onClick={() => setShowPurchaseModal(true)} 
->>>>>>> 8d620045
                 className="w-full"
                 variant="outline"
               >
