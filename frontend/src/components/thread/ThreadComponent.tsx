'use client';

import React, {
  useCallback,
  useEffect,
  useMemo,
  useRef,
  useState,
} from 'react';
import { useSearchParams } from 'next/navigation';
import { AgentRunLimitError, ProjectLimitError, BillingError } from '@/lib/api/errors';
import { toast } from 'sonner';
import { ChatInput, ChatInputHandles } from '@/components/thread/chat-input/chat-input';
import { useSidebar, SidebarContext } from '@/components/ui/sidebar';
import { useAgentStream } from '@/hooks/messages';
import { cn } from '@/lib/utils';
import { useIsMobile } from '@/hooks/utils';
import { isLocalMode } from '@/lib/config';
import { ThreadContent } from '@/components/thread/content/ThreadContent';
import { ThreadSkeleton } from '@/components/thread/content/ThreadSkeleton';
import { PlaybackFloatingControls } from '@/components/thread/content/PlaybackFloatingControls';
import { usePlaybackController, useAddUserMessageMutation } from '@/hooks/messages';
import { useMessageQueueStore } from '@/stores/message-queue-store';
import {
  useStartAgentMutation,
  useStopAgentMutation,
} from '@/hooks/threads/use-agent-run';
import { useSharedSubscription } from '@/stores/subscription-store';
import { useAuth } from '@/components/AuthProvider';
export type SubscriptionStatus = 'no_subscription' | 'active';

import {
  UnifiedMessage,
  ApiMessageType,
} from '@/components/thread/types';
import {
  useThreadData,
  useThreadBilling,
  useThreadKeyboardShortcuts,
} from '@/hooks/threads/page';
import { useThreadToolCalls } from '@/hooks/messages';
import { ThreadError, ThreadLayout } from '@/components/thread/layout';
import { PlanSelectionModal } from '@/components/billing/pricing';
import { useBillingModal } from '@/hooks/billing/use-billing-modal';

import {
  useThreadAgent,
  useAgents,
} from '@/hooks/agents/use-agents';
import { AgentRunLimitDialog } from '@/components/thread/agent-run-limit-dialog';
import { 
  useSelectedAgentId, 
  useSetSelectedAgent, 
  useInitializeFromAgents, 
  useGetCurrentAgent, 
  useIsSunaAgentFn 
} from '@/stores/agent-selection-store';
import { useQueryClient } from '@tanstack/react-query';
import { threadKeys } from '@/hooks/threads/keys';
import { fileQueryKeys } from '@/hooks/files';
import { useProjectRealtime } from '@/hooks/threads';
import { handleGoogleSlidesUpload } from './tool-views/utils/presentation-utils';
import { useTranslations } from 'next-intl';
import { backendApi } from '@/lib/api-client';
import { useKortixComputerStore, useSetIsSidePanelOpen } from '@/stores/kortix-computer-store';

interface ThreadComponentProps {
  projectId: string;
  threadId: string;
  compact?: boolean;
  configuredAgentId?: string;
  isShared?: boolean;
}

export function ThreadComponent({ projectId, threadId, compact = false, configuredAgentId, isShared = false }: ThreadComponentProps) {
  const t = useTranslations('dashboard');
  const isMobile = useIsMobile();
  const searchParams = useSearchParams();
  const queryClient = useQueryClient();

  const { user } = useAuth();
  const isAuthenticated = !!user;
  
  const isNewThread = searchParams.get('new') === 'true';

  const [isSending, setIsSending] = useState(false);
  const [initialPanelOpenAttempted, setInitialPanelOpenAttempted] =
    useState(false);
  const storeSelectedAgentId = useSelectedAgentId();
  const storeSetSelectedAgent = useSetSelectedAgent();
  const storeInitializeFromAgents = useInitializeFromAgents();
  const storeGetCurrentAgent = useGetCurrentAgent();
  const storeIsSunaAgentFn = useIsSunaAgentFn();
  
  const agentsQuery = useAgents({}, { enabled: isAuthenticated && !isShared });

  const selectedAgentId = isShared ? undefined : storeSelectedAgentId;
  const setSelectedAgent = isShared ? (() => { }) : storeSetSelectedAgent;
  const initializeFromAgents = isShared ? (() => { }) : storeInitializeFromAgents;
  const getCurrentAgent = isShared ? (() => undefined) : storeGetCurrentAgent;
  const isSunaAgent = isShared ? false : storeIsSunaAgentFn;

  const agents = isShared ? [] : (agentsQuery?.data?.agents || []);
  const [isSidePanelAnimating, setIsSidePanelAnimating] = useState(false);
  const [userInitiatedRun, setUserInitiatedRun] = useState(false);
  const [showScrollToBottom, setShowScrollToBottom] = useState(false);
  const [showAgentLimitDialog, setShowAgentLimitDialog] = useState(false);
  const [agentLimitData, setAgentLimitData] = useState<{
    runningCount: number;
    runningThreadIds: string[];
  } | null>(null);

  const latestMessageRef = useRef<HTMLDivElement>(null);
  const initialLayoutAppliedRef = useRef(false);
  const scrollContainerRef = useRef<HTMLDivElement>(null);
  const lastStreamStartedRef = useRef<string | null>(null);
  const pendingMessageRef = useRef<string | null>(null);
  const chatInputRef = useRef<ChatInputHandles>(null);

<<<<<<< HEAD
=======
  // Message queue for when agent is running - using Zustand store
  const queueMessage = useMessageQueueStore((state) => state.queueMessage);
  const removeQueuedMessage = useMessageQueueStore((state) => state.removeMessage);
  const clearQueue = useMessageQueueStore((state) => state.clearQueue);
  const allQueuedMessages = useMessageQueueStore((state) => state.queuedMessages);
  
  // Filter messages for this thread using useMemo to avoid infinite loop
  const queuedMessages = useMemo(() => 
    allQueuedMessages.filter((msg) => msg.threadId === threadId),
    [allQueuedMessages, threadId]
  );

  // Sidebar - safely use it if SidebarProvider is available (logged in users on share page will have it)
  // Use React.useContext directly which returns null if context is not available (doesn't throw)
>>>>>>> 9a2dd872
  const sidebarContext = React.useContext(SidebarContext);
  const leftSidebarState: 'expanded' | 'collapsed' | undefined = sidebarContext?.state;
  const setLeftSidebarOpen: ((open: boolean) => void) | undefined = sidebarContext?.setOpen;

  const hasDataLoaded = useRef(false);
  const [optimisticPrompt, setOptimisticPrompt] = useState<string | null>(null);
  const [showOptimisticUI, setShowOptimisticUI] = useState(false);
  const setStorePanelOpen = useSetIsSidePanelOpen();
  
  const {
    messages,
    setMessages,
    project,
    sandboxId,
    projectName,
    agentRunId,
    setAgentRunId,
    agentStatus,
    setAgentStatus,
    isLoading,
    error,
    initialLoadCompleted,
    threadQuery,
    messagesQuery,
    projectQuery,
    agentRunsQuery,
  } = useThreadData(threadId, projectId, isShared, {
    enablePolling: isNewThread && !hasDataLoaded.current,
  });
  
  const threadStatus = threadQuery.data?.status;
  const threadInitializationError = threadQuery.data?.initialization_error;
  
  const isThreadInitializing = false;

  const {
    toolCalls,
    setToolCalls,
    currentToolIndex,
    setCurrentToolIndex,
    isSidePanelOpen,
    setIsSidePanelOpen,
    autoOpenedPanel,
    setAutoOpenedPanel,
    externalNavIndex,
    setExternalNavIndex,
    handleToolClick,
    handleStreamingToolCall,
    toggleSidePanel,
    handleSidePanelNavigate,
    userClosedPanelRef,
  } = useThreadToolCalls(messages, setLeftSidebarOpen, agentStatus, compact);
  
  if (isNewThread && !optimisticPrompt) {
    const stored = sessionStorage.getItem('optimistic_prompt');
    const storedThread = sessionStorage.getItem('optimistic_thread');
    if (stored && storedThread === threadId) {
      setOptimisticPrompt(stored);
      setShowOptimisticUI(true);
      hasDataLoaded.current = true;
      if (!isMobile && !compact) {
        setStorePanelOpen(true);
      }
      sessionStorage.removeItem('optimistic_prompt');
      sessionStorage.removeItem('optimistic_thread');
    }
  }
  
  if ((agentRunId || messages.length > 0 || threadStatus === 'ready') && showOptimisticUI && initialLoadCompleted) {
    setShowOptimisticUI(false);
  }
  
  const effectivePanelOpen = isSidePanelOpen || (isNewThread && showOptimisticUI);

  const handleSidePanelClose = useCallback(() => {
    setIsSidePanelOpen(false);
    userClosedPanelRef.current = true;
    setAutoOpenedPanel(true);
  }, [setIsSidePanelOpen, setAutoOpenedPanel]);

  const { openFileInComputer, openFileBrowser, reset: resetKortixComputerStore } = useKortixComputerStore();

  const billingModal = useBillingModal();
  const threadBilling = useThreadBilling(
    null,
    agentStatus,
    initialLoadCompleted,
    () => {
      billingModal.openModal();
    },
    isAuthenticated && !isShared
  );

  const {
    showModal: showBillingModal,
    creditsExhausted,
    openModal: openBillingModal,
    closeModal: closeBillingModal,
  } = isShared ? {
    showModal: false,
    creditsExhausted: false,
    openModal: () => { },
    closeModal: () => { },
  } : billingModal;

  const {
    checkBillingLimits,
  } = isShared ? {
    checkBillingLimits: async () => false,
  } : threadBilling;

  useProjectRealtime(projectId);
  useThreadKeyboardShortcuts({
    isSidePanelOpen,
    setIsSidePanelOpen,
    leftSidebarState,
    setLeftSidebarOpen,
    userClosedPanelRef,
  });

  const addUserMessageMutation = useAddUserMessageMutation();
  const startAgentMutation = useStartAgentMutation();
  const stopAgentMutation = useStopAgentMutation();
  const threadAgentQuery = useThreadAgent(threadId, { enabled: isAuthenticated && !isShared });

  const { data: threadAgentData } = isShared ? { data: undefined } : threadAgentQuery;
  const agent = threadAgentData?.agent;

  useEffect(() => {
    if (!isShared) {
      queryClient.invalidateQueries({ queryKey: threadKeys.agentRuns(threadId) });
      queryClient.invalidateQueries({ queryKey: threadKeys.messages(threadId) });
      resetKortixComputerStore();
    }
  }, [threadId, queryClient, isShared, resetKortixComputerStore]);

  useEffect(() => {
    const handleSandboxActive = (event: Event) => {
      const customEvent = event as CustomEvent<{ sandboxId: string; projectId: string }>;
      const { sandboxId, projectId: eventProjectId } = customEvent.detail;
      if (eventProjectId === projectId) {
        queryClient.invalidateQueries({
          queryKey: fileQueryKeys.contents()
        });
      }
    };

    window.addEventListener('sandbox-active', handleSandboxActive);
    return () => window.removeEventListener('sandbox-active', handleSandboxActive);
  }, [projectId, queryClient]);

  useEffect(() => {
    const urlParams = new URLSearchParams(window.location.search);

    if (urlParams.get('google_auth') === 'success') {
      window.history.replaceState({}, '', window.location.pathname);
      const uploadIntent = sessionStorage.getItem('google_slides_upload_intent');
      if (uploadIntent) {
        sessionStorage.removeItem('google_slides_upload_intent');

        try {
          const uploadData = JSON.parse(uploadIntent);
          const { presentation_path, sandbox_url } = uploadData;

          if (presentation_path && sandbox_url) {
            (async () => {
              const uploadPromise = handleGoogleSlidesUpload(
                sandbox_url,
                presentation_path
              );

              const loadingToast = toast.loading('Google authentication successful! Uploading presentation...');

              try {
                await uploadPromise;
              } catch (error) {
                console.error('Upload failed:', error);
              } finally {
                toast.dismiss(loadingToast);
              }
            })();
          }
        } catch (error) {
          console.error('Error processing Google Slides upload from session:', error);
        }
      } else {
        toast.success('Google authentication successful!');
      }
    } else if (urlParams.get('google_auth') === 'error') {
      const error = urlParams.get('error');
      sessionStorage.removeItem('google_slides_upload_intent');
      window.history.replaceState({}, '', window.location.pathname);
      toast.error(`Google authentication failed: ${error || 'Unknown error'}`);
    }
  }, []);

  useEffect(() => {
    if (agents.length > 0) {
      const threadAgentId = threadAgentData?.agent?.agent_id;
      const agentIdToUse = configuredAgentId || threadAgentId;

      initializeFromAgents(agents, agentIdToUse);
      if (configuredAgentId && selectedAgentId !== configuredAgentId) {
        setSelectedAgent(configuredAgentId);
      }
    }
  }, [threadAgentData, agents, initializeFromAgents, configuredAgentId, selectedAgentId, setSelectedAgent]);

  const sharedSubscription = useSharedSubscription();
  const { data: subscriptionData } = isShared ? { data: undefined } : sharedSubscription;
  const subscriptionStatus: SubscriptionStatus =
    subscriptionData?.status === 'active' ||
      subscriptionData?.status === 'trialing'
      ? 'active'
      : 'no_subscription';

  const handleProjectRenamed = useCallback((newName: string) => { }, []);

  const handleAgentSelect = useCallback((agentId: string | undefined) => {
    if (configuredAgentId) {
      if (agentId === configuredAgentId) {
        setSelectedAgent(agentId);
      }
      return;
    }
    setSelectedAgent(agentId);
  }, [configuredAgentId, setSelectedAgent]);

  const scrollToBottom = useCallback(() => {
    if (scrollContainerRef.current) {
      scrollContainerRef.current.scrollTo({ top: 0, behavior: 'smooth' });
    }
  }, []);

  const handlePromptFill = useCallback((message: string) => {
    chatInputRef.current?.setValue(message);
  }, []);

  const handleExpandToolPreview = useCallback(() => {
    setIsSidePanelOpen(true);
    userClosedPanelRef.current = false;
  }, [setIsSidePanelOpen]);

  const handleNewMessageFromStream = useCallback(
    (message: UnifiedMessage) => {
      if (!message.message_id) {
        console.warn(
          `[STREAM HANDLER] Received message is missing ID: Type=${message.type}`,
        );
      }

      setMessages((prev) => {
        const messageExists = prev.some(
          (m) => m.message_id === message.message_id,
        );
        if (messageExists) {
          return prev.map((m) =>
            m.message_id === message.message_id ? message : m,
          );
        } else {
          if (message.type === 'user') {
            const optimisticIndex = prev.findIndex(
              (m) =>
                m.type === 'user' &&
                m.message_id?.startsWith('temp-') &&
                m.content === message.content,
            );
            if (optimisticIndex !== -1) {
              return prev.map((m, index) =>
                index === optimisticIndex ? message : m,
              );
            }
          }
          return [...prev, message];
        }
      });

      if (message.type === 'tool') {
        setAutoOpenedPanel(false);
      }

      setTimeout(() => {
        if (scrollContainerRef.current) {
          scrollContainerRef.current.scrollTo({ top: 0, behavior: 'smooth' });
        }
      }, 100);
    },
    [setMessages, setAutoOpenedPanel],
  );

  const handleStreamStatusChange = useCallback(
    (hookStatus: string) => {
      switch (hookStatus) {
        case 'idle':
        case 'completed':
        case 'stopped':
        case 'agent_not_running':
        case 'error':
        case 'failed':
          setAgentStatus('idle');
          setAgentRunId(null);
          setAutoOpenedPanel(false);

<<<<<<< HEAD
=======
          // Send queued messages when agent stops (feature flag)
          const ENABLE_MESSAGE_QUEUE = false;
          if (ENABLE_MESSAGE_QUEUE && queuedMessages.length > 0) {
            console.log('[ThreadComponent] Agent stopped, will send queued messages:', queuedMessages.length);
            // Auto-send first queued message after a short delay
            setTimeout(() => {
              const firstMessage = queuedMessages[0];
              if (firstMessage) {
                removeQueuedMessage(firstMessage.id);
                handleSubmitMessage(firstMessage.message, firstMessage.options);
              }
            }, 500);
          }

          // No scroll needed with flex-column-reverse
>>>>>>> 9a2dd872
          break;
        case 'connecting':
          setAgentStatus('connecting');

          if (pendingMessageRef.current) {
            const optimisticUserMessage: UnifiedMessage = {
              message_id: `temp-${Date.now()}`,
              thread_id: threadId,
              type: 'user',
              is_llm_message: false,
              content: pendingMessageRef.current,
              metadata: '{}',
              created_at: new Date().toISOString(),
              updated_at: new Date().toISOString(),
            };

            setMessages((prev) => [...prev, optimisticUserMessage]);
            pendingMessageRef.current = null;

            setTimeout(() => {
              if (scrollContainerRef.current) {
                scrollContainerRef.current.scrollTo({ top: 0, behavior: 'smooth' });
              }
            }, 100);
          }
          break;
        case 'streaming':
          setAgentStatus('running');
          break;
      }
    },
    [setAgentStatus, setAgentRunId, setAutoOpenedPanel, threadId, setMessages, queuedMessages, removeQueuedMessage],
  );

  const handleStreamError = useCallback((errorMessage: string) => {
    const lower = errorMessage.toLowerCase();
    const isExpected =
      lower.includes('not found') || lower.includes('agent run is not running');

    const isBillingError =
      lower.includes('insufficient credits') ||
      lower.includes('credit') ||
      lower.includes('balance') ||
      lower.includes('out of credits') ||
      lower.includes('no credits');

    if (isBillingError) {
      console.error(`[PAGE] Agent stopped due to billing error: ${errorMessage}`);
      const billingError = new BillingError(402, {
        message: errorMessage,
      });
      openBillingModal(billingError);
      pendingMessageRef.current = null;
      return;
    }

    if (isExpected) {
      return;
    }

    console.error(`[PAGE] Stream hook error: ${errorMessage}`);
    toast.error(`Stream Error: ${errorMessage}`);

    pendingMessageRef.current = null;
  }, [openBillingModal]);

  const handleStreamClose = useCallback(() => { }, []);

  const streamCallbacks = useMemo(() => ({
    onMessage: handleNewMessageFromStream,
    onStatusChange: handleStreamStatusChange,
    onError: handleStreamError,
    onClose: handleStreamClose,
    onToolCallChunk: handleStreamingToolCall,
  }), [handleNewMessageFromStream, handleStreamStatusChange, handleStreamError, handleStreamClose, handleStreamingToolCall]);

  const {
    status: streamHookStatus,
    textContent: streamingTextContent,
    toolCall: streamingToolCall,
    error: streamError,
    agentRunId: currentHookRunId,
    startStreaming,
    stopStreaming,
  } = useAgentStream(
    streamCallbacks,
    threadId,
    setMessages,
    threadAgentData?.agent?.agent_id,
  );

  const handleSubmitMessage = useCallback(
    async (
      message: string,
      options?: { model_name?: string },
    ) => {
      if (!message.trim() || isShared || !addUserMessageMutation || !startAgentMutation) return;

      // Check if agent is running - if so, queue the message instead
      if (agentStatus === 'running' || agentStatus === 'connecting') {
        console.log('[ThreadComponent] Agent is running, queueing message:', { message, options, agentStatus });
        const queuedId = queueMessage(threadId, message, {
          ...options,
          agent_id: selectedAgentId,
        });
        console.log('[ThreadComponent] Queued message ID:', queuedId);
        
        // Clear the input - the queue panel will show the message
        chatInputRef.current?.setValue('');
        return;
      }

      setIsSending(true);

      pendingMessageRef.current = message;

      try {
        const messagePromise = addUserMessageMutation.mutateAsync({
          threadId,
          message,
        });

        const agentPromise = startAgentMutation.mutateAsync({
          threadId,
          options: {
            ...options,
            agent_id: selectedAgentId,
          },
        });

        const results = await Promise.allSettled([
          messagePromise,
          agentPromise,
        ]);

        if (results[0].status === 'rejected') {
          const reason = results[0].reason;
          console.error('Failed to send message:', reason);
          pendingMessageRef.current = null;
          throw new Error(
            `Failed to send message: ${reason?.message || reason}`,
          );
        }

        if (results[1].status === 'rejected') {
          const error = results[1].reason;
          console.error('Failed to start agent:', error);
          pendingMessageRef.current = null;

          if (error instanceof BillingError) {
            openBillingModal(error);
            return;
          }

          if (error instanceof AgentRunLimitError) {
            const { running_thread_ids, running_count } = error.detail;

            setAgentLimitData({
              runningCount: running_count,
              runningThreadIds: running_thread_ids,
            });
            setShowAgentLimitDialog(true);
            return;
          }

          if (error instanceof ProjectLimitError) {
            openBillingModal(error);
            return;
          }

          throw new Error(`Failed to start agent: ${error?.message || error}`);
        }

        chatInputRef.current?.setValue('');

        const agentResult = results[1].value;
        setUserInitiatedRun(true);
        setAgentRunId(agentResult.agent_run_id);
      } catch (err) {
        console.error('Error sending message or starting agent:', err);
        if (
          !(err instanceof BillingError) &&
          !(err instanceof AgentRunLimitError)
        ) {
          toast.error(err instanceof Error ? err.message : 'Operation failed');
        }
      } finally {
        setIsSending(false);
      }
    },
    [
      threadId,
      project?.account_id,
      addUserMessageMutation,
      startAgentMutation,
      setMessages,
      openBillingModal,
      setAgentRunId,
      isShared,
      selectedAgentId,
      agentStatus,
      queueMessage,
      queuedMessages,
    ],
  );

  const handleStopAgent = useCallback(async () => {
    if (isShared) return;

    setAgentStatus('idle');

    await stopStreaming();

    if (agentRunId && stopAgentMutation) {
      try {
        await stopAgentMutation.mutateAsync(agentRunId);
      } catch (error) {
        console.error('Error stopping agent:', error);
      }
    }
  }, [stopStreaming, agentRunId, stopAgentMutation, setAgentStatus, isShared]);

  const handleOpenFileViewer = useCallback(
    (filePath?: string, filePathList?: string[]) => {
      if (projectId) {
        queryClient.invalidateQueries({
          queryKey: threadKeys.project(projectId),
          refetchType: 'active',
        });
      }

      if (filePath) {
        openFileInComputer(filePath, filePathList);
        if (!isSidePanelOpen) {
          toggleSidePanel();
        }
      } else {
        openFileInComputer('/workspace');
        if (!isSidePanelOpen) {
          toggleSidePanel();
        }
      }
    },
    [projectId, queryClient, openFileInComputer, isSidePanelOpen, toggleSidePanel],
  );

  const toolViewAssistant = useCallback(
    (assistantContent?: string, toolContent?: string) => {
      if (!assistantContent) return null;

      return (
        <div className="space-y-1">
          <div className="text-xs font-medium text-muted-foreground">
            Assistant Message
          </div>
          <div className="rounded-md border bg-muted/50 p-3">
            <div className="text-xs prose prose-xs dark:prose-invert chat-markdown max-w-none">
              {assistantContent}
            </div>
          </div>
        </div>
      );
    },
    [],
  );

  const toolViewResult = useCallback(
    (toolContent?: string, isSuccess?: boolean) => {
      if (!toolContent) return null;

      return (
        <div className="space-y-1">
          <div className="flex justify-between items-center">
            <div className="text-xs font-medium text-muted-foreground">
              Tool Result
            </div>
            <div
              className={`px-2 py-0.5 rounded-full text-xs ${isSuccess
                ? 'bg-green-50 text-green-700 dark:bg-green-900 dark:text-green-300'
                : 'bg-red-50 text-red-700 dark:bg-red-900 dark:text-red-300'
                }`}
            >
              {isSuccess ? 'Success' : 'Failed'}
            </div>
          </div>
          <div className="rounded-md border bg-muted/50 p-3">
            <div className="text-xs prose prose-xs dark:prose-invert chat-markdown max-w-none">
              {toolContent}
            </div>
          </div>
        </div>
      );
    },
    [],
  );

  const playback = usePlaybackController({
    messages,
    enabled: isShared,
    isSidePanelOpen,
    onToggleSidePanel: toggleSidePanel,
    setCurrentToolIndex,
    toolCalls,
  });

  useEffect(() => {
    if (!initialLayoutAppliedRef.current) {
      setLeftSidebarOpen?.(false);
      initialLayoutAppliedRef.current = true;
    }
  }, [setLeftSidebarOpen]);
  
  useEffect(() => {
    if (initialLoadCompleted && !initialPanelOpenAttempted) {
      setInitialPanelOpenAttempted(true);
      if (!isMobile && !compact && !isSidePanelOpen) {
        if (toolCalls.length > 0) {
          setIsSidePanelOpen(true);
          setCurrentToolIndex(toolCalls.length - 1);
        } else if (messages.length > 0) {
          setIsSidePanelOpen(true);
        }
      }
    }
  }, [
    initialPanelOpenAttempted,
    messages,
    toolCalls,
    initialLoadCompleted,
    setIsSidePanelOpen,
    setCurrentToolIndex,
    isMobile,
    compact,
    isSidePanelOpen,
  ]);

  useEffect(() => {
    if (agentRunId && lastStreamStartedRef.current === agentRunId) {
      return;
    }

    const shouldAutoStart = userInitiatedRun || isNewThread;

    if (agentRunId && agentRunId !== currentHookRunId && shouldAutoStart) {
      startStreaming(agentRunId);
      lastStreamStartedRef.current = agentRunId;
      setUserInitiatedRun(false);
      return;
    }

    if (
      agentRunId &&
      agentRunId !== currentHookRunId &&
      initialLoadCompleted &&
      !shouldAutoStart &&
      agentStatus === 'running'
    ) {
      startStreaming(agentRunId);
      lastStreamStartedRef.current = agentRunId;
    }
  }, [
    agentRunId,
    startStreaming,
    currentHookRunId,
    initialLoadCompleted,
    userInitiatedRun,
    agentStatus,
    isNewThread,
  ]);

  useEffect(() => {
    if (
      (streamHookStatus === 'completed' ||
        streamHookStatus === 'stopped' ||
        streamHookStatus === 'agent_not_running' ||
        streamHookStatus === 'error') &&
      (agentStatus === 'running' || agentStatus === 'connecting')
    ) {
      setAgentStatus('idle');
      setAgentRunId(null);
      lastStreamStartedRef.current = null;
    }
  }, [streamHookStatus, agentStatus, setAgentStatus, setAgentRunId]);

  useEffect(() => {
    lastStreamStartedRef.current = null;
  }, [threadId]);

<<<<<<< HEAD
  useEffect(() => {
    if (initialLoadCompleted) {
      sessionStorage.removeItem('optimistic_prompt');
      sessionStorage.removeItem('optimistic_thread');
    }
  }, [initialLoadCompleted]);
=======
>>>>>>> 9a2dd872

  // SEO title update
  useEffect(() => {
    if (projectName) {
      document.title = `${projectName} | Kortix`;

      const metaDescription = document.querySelector(
        'meta[name="description"]',
      );
      if (metaDescription) {
        metaDescription.setAttribute(
          'content',
          `${projectName} - Interactive agent conversation powered by Kortix`,
        );
      }

      const ogTitle = document.querySelector('meta[property="og:title"]');
      if (ogTitle) {
        ogTitle.setAttribute('content', `${projectName} | Kortix`);
      }

      const ogDescription = document.querySelector(
        'meta[property="og:description"]',
      );
      if (ogDescription) {
        ogDescription.setAttribute(
          'content',
          `Interactive AI conversation for ${projectName}`,
        );
      }
    }
  }, [projectName]);

  const hasCheckedUpgradeDialog = useRef(false);

  useEffect(() => {
    if (
      initialLoadCompleted &&
      subscriptionData &&
      !hasCheckedUpgradeDialog.current
    ) {
      hasCheckedUpgradeDialog.current = true;
      const hasSeenUpgradeDialog = localStorage.getItem(
        'suna_upgrade_dialog_displayed',
      );
      const isFreeTier = subscriptionStatus === 'no_subscription';
      if (!hasSeenUpgradeDialog && isFreeTier && !isLocalMode()) {
        openBillingModal();
      }
    }
  }, [subscriptionData, subscriptionStatus, initialLoadCompleted, openBillingModal]);


  useEffect(() => {
    if (streamingToolCall) {
      handleStreamingToolCall(streamingToolCall);
    }
  }, [streamingToolCall, handleStreamingToolCall]);

  useEffect(() => {
    setIsSidePanelAnimating(true);
    const timer = setTimeout(() => setIsSidePanelAnimating(false), 200); // Match transition duration
    return () => clearTimeout(timer);
  }, [isSidePanelOpen]);

  useEffect(() => {
    if (!initialLoadCompleted) return;

    const checkScrollPosition = () => {
      if (!scrollContainerRef.current) {
        setShowScrollToBottom(false);
        return;
      }

      const scrollTop = scrollContainerRef.current.scrollTop;
      const scrollHeight = scrollContainerRef.current.scrollHeight;
      const clientHeight = scrollContainerRef.current.clientHeight;
      const threshold = 50;

      const isScrolledUp = scrollTop < -threshold;
      const hasScrollableContent = scrollHeight > clientHeight;
      const shouldShow = isScrolledUp && hasScrollableContent;

      setShowScrollToBottom(shouldShow);
    };

    const scrollContainer = scrollContainerRef.current;
    if (!scrollContainer) {
      setShowScrollToBottom(false);
      return;
    }

    scrollContainer.addEventListener('scroll', checkScrollPosition, {
      passive: true,
    });

    const resizeObserver = new ResizeObserver(() => {
      checkScrollPosition();
    });
    resizeObserver.observe(scrollContainer);

    const timeout1 = setTimeout(checkScrollPosition, 100);
    const timeout2 = setTimeout(checkScrollPosition, 300);
    const timeout3 = setTimeout(checkScrollPosition, 500);
    const timeout4 = setTimeout(checkScrollPosition, 1000);

    return () => {
      scrollContainer.removeEventListener('scroll', checkScrollPosition);
      resizeObserver.disconnect();
      clearTimeout(timeout1);
      clearTimeout(timeout2);
      clearTimeout(timeout3);
      clearTimeout(timeout4);
    };
  }, [messages, initialLoadCompleted]);

  useEffect(() => {
    if (initialLoadCompleted && scrollContainerRef.current && messages.length > 0) {
      const timeoutId = setTimeout(() => {
        if (scrollContainerRef.current) {
          scrollContainerRef.current.scrollTo({ top: 0, behavior: 'auto' });
        }
      }, 200);
      return () => clearTimeout(timeoutId);
    }
  }, [initialLoadCompleted, messages.length]);

  const optimisticMessages: UnifiedMessage[] = useMemo(() => {
    if (!showOptimisticUI || !optimisticPrompt) return [];
    return [{
      message_id: 'optimistic-user',
      thread_id: threadId,
      type: 'user' as const,
      is_llm_message: true,
      content: optimisticPrompt,
      metadata: '{}',
      created_at: new Date().toISOString(),
      updated_at: new Date().toISOString(),
    }];
  }, [showOptimisticUI, optimisticPrompt, threadId]);

  const displayMessages = showOptimisticUI ? optimisticMessages : messages;
  const displayAgentStatus = showOptimisticUI ? 'running' : agentStatus;
  const displayStreamHookStatus = showOptimisticUI ? 'connecting' : streamHookStatus;
  const displayStreamingText = showOptimisticUI ? '' : streamingTextContent;
  const displayProjectName = showOptimisticUI ? 'New Conversation' : projectName;
  
  if (!hasDataLoaded.current && !showOptimisticUI && (!initialLoadCompleted || isLoading || isThreadInitializing)) {
    return <ThreadSkeleton isSidePanelOpen={isSidePanelOpen} compact={compact} initializingMessage={
      isThreadInitializing ? 'Setting up your conversation...' : undefined
    } />;
  }

  if (threadInitializationError) {
    return (
      <ThreadLayout
        threadId={threadId}
        projectName={projectName}
        projectId={project?.id || ''}
        project={project}
        sandboxId={sandboxId}
        isSidePanelOpen={false}
        onToggleSidePanel={() => {}}
        onProjectRenamed={() => {}}
        onViewFiles={() => {}}
        toolCalls={[]}
        messages={[]}
        externalNavIndex={0}
        agentStatus="idle"
        currentToolIndex={0}
        onSidePanelNavigate={() => {}}
        onSidePanelClose={() => {}}
        renderAssistantMessage={() => <></>}
        renderToolResult={() => <></>}
        isLoading={false}
        isMobile={isMobile}
        initialLoadCompleted={true}
        variant={isShared ? 'shared' : 'default'}
        leftSidebarState={leftSidebarState}
      >
        <ThreadError 
          error={threadInitializationError || "Thread initialization failed"}
        />
      </ThreadLayout>
    );
  }

  if (error) {
    return (
      <ThreadLayout
        threadId={threadId}
        projectName={projectName}
        projectId={project?.id || ''}
        project={project}
        sandboxId={sandboxId}
        isSidePanelOpen={isSidePanelOpen}
        onToggleSidePanel={toggleSidePanel}
        onViewFiles={handleOpenFileViewer}
        toolCalls={toolCalls}
        messages={messages as ApiMessageType[]}
        externalNavIndex={externalNavIndex}
        agentStatus={agentStatus}
        currentToolIndex={currentToolIndex}
        onSidePanelNavigate={handleSidePanelNavigate}
        onSidePanelClose={handleSidePanelClose}
        renderAssistantMessage={toolViewAssistant}
        renderToolResult={toolViewResult}
        isLoading={!initialLoadCompleted || isLoading}
        isMobile={isMobile}
        initialLoadCompleted={initialLoadCompleted}
        agentName={agent && agent.name}
      >
        <ThreadError error={error} />
      </ThreadLayout>
    );
  }

  if (compact) {
    return (
      <>
        <ThreadLayout
          threadId={threadId}
          projectName={displayProjectName}
          projectId={project?.id || projectId}
          project={showOptimisticUI ? null : project}
          sandboxId={showOptimisticUI ? null : sandboxId}
          isSidePanelOpen={effectivePanelOpen}
          onToggleSidePanel={showOptimisticUI ? () => {} : toggleSidePanel}
          onProjectRenamed={handleProjectRenamed}
          onViewFiles={showOptimisticUI ? () => {} : handleOpenFileViewer}
          toolCalls={showOptimisticUI ? [] : toolCalls}
          messages={displayMessages as ApiMessageType[]}
          externalNavIndex={showOptimisticUI ? 0 : externalNavIndex}
          agentStatus={displayAgentStatus}
          currentToolIndex={showOptimisticUI ? 0 : currentToolIndex}
          onSidePanelNavigate={showOptimisticUI ? () => {} : handleSidePanelNavigate}
          onSidePanelClose={showOptimisticUI ? () => {} : handleSidePanelClose}
          renderAssistantMessage={toolViewAssistant}
          renderToolResult={toolViewResult}
          isLoading={showOptimisticUI ? false : (!initialLoadCompleted || isLoading)}
          isMobile={isMobile}
          initialLoadCompleted={showOptimisticUI ? true : initialLoadCompleted}
          agentName={agent && agent.name}
          disableInitialAnimation={showOptimisticUI || isNewThread || (!initialLoadCompleted && toolCalls.length > 0)}
          compact={true}
          streamingTextContent={isShared ? '' : displayStreamingText}
          streamingToolCall={isShared || showOptimisticUI ? undefined : streamingToolCall}
        >
          <div
            ref={scrollContainerRef}
            className="flex-1 overflow-y-auto overflow-x-hidden flex flex-col-reverse"
          >
            <div className="flex-shrink-0">
              <ThreadContent
                messages={isShared ? playback.playbackState.visibleMessages : displayMessages}
                streamingTextContent={isShared ? '' : displayStreamingText}
                streamingToolCall={isShared ? playback.playbackState.currentToolCall : (showOptimisticUI ? undefined : streamingToolCall)}
                agentStatus={displayAgentStatus}
                handleToolClick={showOptimisticUI ? () => {} : handleToolClick}
                handleOpenFileViewer={showOptimisticUI ? () => {} : handleOpenFileViewer}
                readOnly={isShared}
                visibleMessages={isShared ? playback.playbackState.visibleMessages : undefined}
                streamingText={isShared ? playback.playbackState.streamingText : ''}
                isStreamingText={isShared ? playback.playbackState.isStreamingText : false}
                currentToolCall={isShared ? playback.playbackState.currentToolCall : undefined}
                streamHookStatus={displayStreamHookStatus}
                sandboxId={showOptimisticUI ? null : sandboxId}
                project={showOptimisticUI ? null : project}
                agentName={agent && agent.name}
                agentAvatar={undefined}
                scrollContainerRef={scrollContainerRef}
                isPreviewMode={true}
                onPromptFill={!isShared ? handlePromptFill : undefined}
                threadId={threadId}
              />
            </div>
          </div>

          {!isShared && (
            <div className="flex-shrink-0 border-t border-border/20 p-4">
              <ChatInput
                ref={chatInputRef}
                onSubmit={showOptimisticUI ? () => {} : handleSubmitMessage}
                placeholder={showOptimisticUI ? "Analyzing..." : t('describeWhatYouNeed')}
                loading={showOptimisticUI ? false : isSending}
                disabled={showOptimisticUI || isSending}
                isAgentRunning={
                  displayAgentStatus === 'running' || displayAgentStatus === 'connecting'
                }
                onStopAgent={handleStopAgent}
                autoFocus={!isLoading && !showOptimisticUI}
                enableAdvancedConfig={false}
                onFileBrowse={handleOpenFileViewer}
                sandboxId={showOptimisticUI ? undefined : (sandboxId || undefined)}
                projectId={projectId}
                messages={displayMessages}
                agentName={agent && agent.name}
                selectedAgentId={selectedAgentId}
                onAgentSelect={handleAgentSelect}
                hideAgentSelection={!!configuredAgentId}
                toolCalls={showOptimisticUI ? [] : toolCalls}
                toolCallIndex={showOptimisticUI ? 0 : currentToolIndex}
                showToolPreview={!showOptimisticUI && !isSidePanelOpen && toolCalls.length > 0}
                onExpandToolPreview={handleExpandToolPreview}
                defaultShowSnackbar="tokens"
                showScrollToBottomIndicator={showScrollToBottom}
                onScrollToBottom={scrollToBottom}
                threadId={threadId}
              />
            </div>
          )}
          {isShared && (
            <PlaybackFloatingControls
              messageCount={messages.length}
              currentMessageIndex={playback.playbackState.currentMessageIndex}
              isPlaying={playback.playbackState.isPlaying}
              isSidePanelOpen={isSidePanelOpen}
              onTogglePlayback={playback.togglePlayback}
              onReset={playback.resetPlayback}
              onSkipToEnd={playback.skipToEnd}
              onForwardOne={playback.forwardOne}
              onBackwardOne={playback.backwardOne}
            />
          )}
        </ThreadLayout>

        <PlanSelectionModal
          open={showBillingModal}
          onOpenChange={closeBillingModal}
          creditsExhausted={creditsExhausted}
        />

        {agentLimitData && (
          <AgentRunLimitDialog
            open={showAgentLimitDialog}
            onOpenChange={setShowAgentLimitDialog}
            runningCount={agentLimitData.runningCount}
            runningThreadIds={agentLimitData.runningThreadIds}
            projectId={projectId}
          />
        )}
      </>
    );
  }

  const chatInputElement = !isShared ? (
    <div className={cn('mx-auto', isMobile ? 'w-full' : 'max-w-3xl')}>
      <ChatInput
        ref={chatInputRef}
        onSubmit={showOptimisticUI ? () => {} : handleSubmitMessage}
        placeholder={showOptimisticUI ? "Analyzing..." : t('describeWhatYouNeed')}
        loading={showOptimisticUI ? false : isSending}
        disabled={showOptimisticUI || isSending}
        isAgentRunning={
          displayAgentStatus === 'running' || displayAgentStatus === 'connecting'
        }
        onStopAgent={handleStopAgent}
        autoFocus={!isLoading && !showOptimisticUI}
        enableAdvancedConfig={false}
        onFileBrowse={handleOpenFileViewer}
        sandboxId={showOptimisticUI ? undefined : (sandboxId || undefined)}
        projectId={projectId}
        messages={displayMessages}
        agentName={agent && agent.name}
        selectedAgentId={selectedAgentId}
        onAgentSelect={handleAgentSelect}
        threadId={threadId}
        hideAgentSelection={!!configuredAgentId}
        toolCalls={showOptimisticUI ? [] : toolCalls}
        toolCallIndex={showOptimisticUI ? 0 : currentToolIndex}
        showToolPreview={!showOptimisticUI && !effectivePanelOpen && toolCalls.length > 0}
        onExpandToolPreview={handleExpandToolPreview}
        defaultShowSnackbar="tokens"
        showScrollToBottomIndicator={showScrollToBottom}
        onScrollToBottom={scrollToBottom}
        bgColor="bg-card"
      />
    </div>
  ) : undefined;

  return (
    <>
      <ThreadLayout
        threadId={threadId}
        projectName={displayProjectName}
        projectId={project?.id || projectId}
        project={showOptimisticUI ? null : project}
        sandboxId={showOptimisticUI ? null : sandboxId}
        isSidePanelOpen={effectivePanelOpen}
        onToggleSidePanel={showOptimisticUI ? () => {} : toggleSidePanel}
        onProjectRenamed={handleProjectRenamed}
        onViewFiles={showOptimisticUI ? () => {} : handleOpenFileViewer}
        toolCalls={showOptimisticUI ? [] : toolCalls}
        messages={displayMessages as ApiMessageType[]}
        externalNavIndex={showOptimisticUI ? 0 : externalNavIndex}
        agentStatus={displayAgentStatus}
        currentToolIndex={showOptimisticUI ? 0 : currentToolIndex}
        onSidePanelNavigate={showOptimisticUI ? () => {} : handleSidePanelNavigate}
        onSidePanelClose={showOptimisticUI ? () => {} : handleSidePanelClose}
        renderAssistantMessage={toolViewAssistant}
        renderToolResult={toolViewResult}
        isLoading={showOptimisticUI ? false : (!initialLoadCompleted || isLoading)}
        isMobile={isMobile}
        initialLoadCompleted={showOptimisticUI ? true : initialLoadCompleted}
        agentName={agent && agent.name}
        disableInitialAnimation={showOptimisticUI || isNewThread || (!initialLoadCompleted && toolCalls.length > 0)}
        variant={isShared ? 'shared' : 'default'}
        chatInput={chatInputElement}
        leftSidebarState={leftSidebarState}
        streamingTextContent={isShared ? '' : displayStreamingText}
        streamingToolCall={isShared || showOptimisticUI ? undefined : streamingToolCall}
      >
        <ThreadContent
          messages={isShared ? playback.playbackState.visibleMessages : displayMessages}
          streamingTextContent={isShared ? '' : displayStreamingText}
          streamingToolCall={isShared ? playback.playbackState.currentToolCall : (showOptimisticUI ? undefined : streamingToolCall)}
          agentStatus={displayAgentStatus}
          handleToolClick={showOptimisticUI ? () => {} : handleToolClick}
          handleOpenFileViewer={showOptimisticUI ? () => {} : handleOpenFileViewer}
          readOnly={isShared}
          visibleMessages={isShared ? playback.playbackState.visibleMessages : undefined}
          streamingText={isShared ? playback.playbackState.streamingText : ''}
          isStreamingText={isShared ? playback.playbackState.isStreamingText : false}
          currentToolCall={isShared ? playback.playbackState.currentToolCall : undefined}
          streamHookStatus={displayStreamHookStatus}
          sandboxId={showOptimisticUI ? null : sandboxId}
          project={showOptimisticUI ? null : project}
          agentName={agent && agent.name}
          agentAvatar={undefined}
          scrollContainerRef={scrollContainerRef}
          threadId={threadId}
          onPromptFill={!isShared ? handlePromptFill : undefined}
        />

        {isShared && (
          <PlaybackFloatingControls
            messageCount={displayMessages.length}
            currentMessageIndex={playback.playbackState.currentMessageIndex}
            isPlaying={playback.playbackState.isPlaying}
            isSidePanelOpen={isSidePanelOpen}
            onTogglePlayback={playback.togglePlayback}
            onReset={playback.resetPlayback}
            onSkipToEnd={playback.skipToEnd}
            onForwardOne={playback.forwardOne}
            onBackwardOne={playback.backwardOne}
          />
        )}
      </ThreadLayout>

      <PlanSelectionModal
        open={showBillingModal}
        onOpenChange={closeBillingModal}
        creditsExhausted={creditsExhausted}
      />

      {agentLimitData && (
        <AgentRunLimitDialog
          open={showAgentLimitDialog}
          onOpenChange={setShowAgentLimitDialog}
          runningCount={agentLimitData.runningCount}
          runningThreadIds={agentLimitData.runningThreadIds}
          projectId={projectId}
        />
      )}
    </>
  );
}<|MERGE_RESOLUTION|>--- conflicted
+++ resolved
@@ -117,8 +117,6 @@
   const pendingMessageRef = useRef<string | null>(null);
   const chatInputRef = useRef<ChatInputHandles>(null);
 
-<<<<<<< HEAD
-=======
   // Message queue for when agent is running - using Zustand store
   const queueMessage = useMessageQueueStore((state) => state.queueMessage);
   const removeQueuedMessage = useMessageQueueStore((state) => state.removeMessage);
@@ -133,7 +131,6 @@
 
   // Sidebar - safely use it if SidebarProvider is available (logged in users on share page will have it)
   // Use React.useContext directly which returns null if context is not available (doesn't throw)
->>>>>>> 9a2dd872
   const sidebarContext = React.useContext(SidebarContext);
   const leftSidebarState: 'expanded' | 'collapsed' | undefined = sidebarContext?.state;
   const setLeftSidebarOpen: ((open: boolean) => void) | undefined = sidebarContext?.setOpen;
@@ -437,8 +434,6 @@
           setAgentRunId(null);
           setAutoOpenedPanel(false);
 
-<<<<<<< HEAD
-=======
           // Send queued messages when agent stops (feature flag)
           const ENABLE_MESSAGE_QUEUE = false;
           if (ENABLE_MESSAGE_QUEUE && queuedMessages.length > 0) {
@@ -454,7 +449,6 @@
           }
 
           // No scroll needed with flex-column-reverse
->>>>>>> 9a2dd872
           break;
         case 'connecting':
           setAgentStatus('connecting');
@@ -843,15 +837,12 @@
     lastStreamStartedRef.current = null;
   }, [threadId]);
 
-<<<<<<< HEAD
   useEffect(() => {
     if (initialLoadCompleted) {
       sessionStorage.removeItem('optimistic_prompt');
       sessionStorage.removeItem('optimistic_thread');
     }
   }, [initialLoadCompleted]);
-=======
->>>>>>> 9a2dd872
 
   // SEO title update
   useEffect(() => {
