--- conflicted
+++ resolved
@@ -53,7 +53,6 @@
   TooltipProvider,
   TooltipTrigger,
 } from '@/components/ui/tooltip';
-<<<<<<< HEAD
 import {
   Dialog,
   DialogContent,
@@ -63,9 +62,7 @@
   DialogDescription,
   DialogClose,
 } from '@/components/ui/dialog';
-=======
 import { Badge } from '@/components/ui/badge';
->>>>>>> 4671cebf
 import { useQueryClient } from '@tanstack/react-query';
 import { fileQueryKeys } from '@/hooks/files/use-file-queries';
 
@@ -163,10 +160,10 @@
   const [isExporting, setIsExporting] = useState(false);
   const [mdEditorControls, setMdEditorControls] = useState<MarkdownEditorControls | null>(null);
   const activeDownloadUrls = useRef<Set<string>>(new Set());
-  
+
   // Track previous sandboxId to detect thread switches
   const prevSandboxIdRef = useRef<string | null>(null);
-  
+
   // Reset all local file state when sandboxId changes (thread switch)
   useEffect(() => {
     if (prevSandboxIdRef.current !== null && prevSandboxIdRef.current !== sandboxId) {
@@ -372,7 +369,6 @@
 
       const result = await res.json();
       console.log('[FileViewerView] Revert result', result);
-      toast.success('Version restored successfully');
 
       // Close modal first for better UX
       setRevertModalOpen(false);
@@ -386,36 +382,36 @@
       // Clear any unsaved content
       clearUnsavedContent(filePath);
 
-      // If the current file was affected, clear all caches and refetch
+      // Always clear caches and refetch after restore
       const normalizedPath = filePath.startsWith('/workspace') ? filePath : `/workspace/${filePath.replace(/^\//, '')}`;
-      const affectedPaths: string[] = result?.affected_paths || (body.paths || []);
-      const currentRelative = (filePath.startsWith('/workspace') ? filePath.replace(/^\/workspace\//, '') : filePath.replace(/^\//, ''));
-      const affected = affectedPaths.length === 0 ? true : affectedPaths.map(p => p.replace(/^\//, '')).includes(currentRelative);
-
-      if (affected) {
-        // Clear legacy FileCache
-        ['text', 'blob', 'json'].forEach(contentType => {
-          const cacheKey = `${sandboxId}:${normalizedPath}:${contentType}`;
-          FileCache.delete(cacheKey);
+
+      console.log('[FileViewerView] Clearing caches for path:', normalizedPath);
+
+      // Clear legacy FileCache
+      ['text', 'blob', 'json'].forEach(contentType => {
+        const cacheKey = `${sandboxId}:${normalizedPath}:${contentType}`;
+        FileCache.delete(cacheKey);
+      });
+
+      // Invalidate React Query cache
+      ['text', 'blob', 'json'].forEach(contentType => {
+        queryClient.invalidateQueries({
+          queryKey: fileQueryKeys.content(sandboxId, normalizedPath, contentType),
         });
-
-        // Invalidate React Query cache
-        ['text', 'blob', 'json'].forEach(contentType => {
-          queryClient.invalidateQueries({
-            queryKey: fileQueryKeys.content(sandboxId, normalizedPath, contentType),
-          });
-        });
-
-        // Refetch the file to get the reverted content
-        await refetchFile();
-      }
+      });
+
+      // Refetch the file to get the reverted content
+      console.log('[FileViewerView] Refetching file after restore');
+      await refetchFile();
+
+      toast.success('Version restored successfully');
     } catch (error) {
       console.error('[FileViewerView] Revert error', error);
       toast.error(`Failed to restore version: ${error instanceof Error ? error.message : String(error)}`);
     } finally {
       setRevertInProgress(false);
     }
-  }, [revertCommitInfo, revertMode, revertSelectedPaths, sandboxId, filePath, session?.access_token, refetchFile]);
+  }, [revertCommitInfo, revertMode, revertSelectedPaths, sandboxId, filePath, session?.access_token, refetchFile, queryClient, clearUnsavedContent]);
 
   // Effect to handle cached file content updates
   useEffect(() => {
@@ -722,35 +718,26 @@
     return (
       <div className="flex flex-col h-full max-w-full overflow-hidden min-w-0 border-t border-zinc-200 dark:border-zinc-800">
         {/* Header */}
-<<<<<<< HEAD
-        <div className="px-3 py-2 flex items-center justify-between border-b flex-shrink-0 bg-zinc-50/80 dark:bg-zinc-900/80 max-w-full min-w-0">
-=======
-        <div className="h-14 bg-zinc-50/80 dark:bg-zinc-900/80 backdrop-blur-sm border-b p-2 px-4 flex items-center justify-between flex-shrink-0 max-w-full min-w-0">
->>>>>>> 4671cebf
+        <div className="px-3 py-2 flex items-center justify-between border-b shrink-0 bg-zinc-50/80 dark:bg-zinc-900/80 max-w-full min-w-0">
           {/* Left: Home + Name */}
           <div className="flex items-center gap-3 min-w-0 flex-1 max-w-full">
             <button
               onClick={goBackToBrowser}
-              className="relative p-2 rounded-lg border flex-shrink-0 bg-gradient-to-br from-zinc-100 to-zinc-50 dark:from-zinc-800 dark:to-zinc-900 border-zinc-200 dark:border-zinc-700 hover:from-zinc-200 hover:to-zinc-100 dark:hover:from-zinc-700 dark:hover:to-zinc-800 transition-all"
+              className="relative p-2 rounded-lg border shrink-0 bg-linear-to-br from-zinc-100 to-zinc-50 dark:from-zinc-800 dark:to-zinc-900 border-zinc-200 dark:border-zinc-700 hover:from-zinc-200 hover:to-zinc-100 dark:hover:from-zinc-700 dark:hover:to-zinc-800 transition-all"
               title="Back to files"
             >
               <Home className="h-5 w-5 text-zinc-600 dark:text-zinc-400" />
             </button>
-<<<<<<< HEAD
-
-            <ChevronRight className="h-3 w-3 text-muted-foreground/50 flex-shrink-0" />
+
+            <ChevronRight className="h-3 w-3 text-muted-foreground/50 shrink-0" />
 
             <span className="px-2 py-1 text-xs font-medium text-foreground bg-muted rounded truncate max-w-[200px]">
-=======
-            
-            <span className="text-base font-medium text-zinc-900 dark:text-zinc-100 truncate">
->>>>>>> 4671cebf
               {presentationName}
             </span>
           </div>
 
           {/* Right: Actions */}
-          <div className="flex items-center gap-1.5 flex-shrink-0 ml-2">
+          <div className="flex items-center gap-1.5 shrink-0 ml-2">
             {hasMultipleFiles && (
               <div className="flex items-center gap-1 mr-1">
                 <button
@@ -785,7 +772,7 @@
               <Maximize2 className="h-3.5 w-3.5" />
             </Button>
           </div>
-        </div>
+        </div >
 
         {/* Presentation content - use a mock tool call for PresentationViewer */}
         <div className="flex-1 overflow-hidden max-w-full min-w-0">
@@ -811,7 +798,7 @@
         </div>
 
         {/* Footer */}
-        <div className="px-4 py-2 h-10 bg-gradient-to-r from-zinc-50/90 to-zinc-100/90 dark:from-zinc-900/90 dark:to-zinc-800/90 backdrop-blur-sm border-t border-zinc-200 dark:border-zinc-800 flex justify-between items-center gap-4 flex-shrink-0">
+        <div className="px-4 py-2 h-10 bg-linear-to-r from-zinc-50/90 to-zinc-100/90 dark:from-zinc-900/90 dark:to-zinc-800/90 backdrop-blur-sm border-t border-zinc-200 dark:border-zinc-800 flex justify-between items-center gap-4 shrink-0">
           <div className="flex items-center gap-2 text-sm text-zinc-500 dark:text-zinc-400">
             <Badge variant="outline" className="py-0.5 h-6">
               <FileText className="h-3 w-3 mr-1" />
@@ -838,35 +825,26 @@
   return (
     <div className="flex flex-col h-full max-w-full overflow-hidden min-w-0 border-t border-zinc-200 dark:border-zinc-800">
       {/* Header */}
-<<<<<<< HEAD
-      <div className="px-3 py-2 flex items-center justify-between border-b flex-shrink-0 bg-zinc-50/80 dark:bg-zinc-900/80 max-w-full min-w-0">
-=======
-      <div className="h-14 bg-zinc-50/80 dark:bg-zinc-900/80 backdrop-blur-sm border-b p-2 px-4 flex items-center justify-between flex-shrink-0 max-w-full min-w-0">
->>>>>>> 4671cebf
+      <div className="h-14 bg-zinc-50/80 dark:bg-zinc-900/80 backdrop-blur-sm border-b p-2 px-4 flex items-center justify-between shrink-0 max-w-full min-w-0">
         {/* Left: Home + Filename */}
         <div className="flex items-center gap-3 min-w-0 flex-1 max-w-full">
           <button
             onClick={goBackToBrowser}
-            className="relative p-2 rounded-lg border flex-shrink-0 bg-gradient-to-br from-zinc-100 to-zinc-50 dark:from-zinc-800 dark:to-zinc-900 border-zinc-200 dark:border-zinc-700 hover:from-zinc-200 hover:to-zinc-100 dark:hover:from-zinc-700 dark:hover:to-zinc-800 transition-all"
+            className="relative p-2 rounded-lg border shrink-0 bg-linear-to-br from-zinc-100 to-zinc-50 dark:from-zinc-800 dark:to-zinc-900 border-zinc-200 dark:border-zinc-700 hover:from-zinc-200 hover:to-zinc-100 dark:hover:from-zinc-700 dark:hover:to-zinc-800 transition-all"
             title="Back to files"
           >
             <Home className="h-5 w-5 text-zinc-600 dark:text-zinc-400" />
           </button>
-<<<<<<< HEAD
-
-          <ChevronRight className="h-3 w-3 text-muted-foreground/50 flex-shrink-0" />
+
+          <ChevronRight className="h-3 w-3 text-muted-foreground/50 shrink-0" />
 
           <span className="px-2 py-1 text-xs font-medium text-foreground rounded truncate max-w-[200px]">
-=======
-          
-          <span className="text-base font-medium text-zinc-900 dark:text-zinc-100 truncate">
->>>>>>> 4671cebf
             {fileName}
           </span>
         </div>
 
         {/* Right: Actions */}
-        <div className="flex items-center gap-1.5 flex-shrink-0 ml-2">
+        <div className="flex items-center gap-1.5 shrink-0 ml-2">
           {/* File navigation for multiple files */}
           {hasMultipleFiles && (
             <div className="flex items-center gap-1 mr-1">
@@ -1051,7 +1029,7 @@
                             )}
                           </div>
 
-                          <div className="flex items-center ml-3 flex-shrink-0">
+                          <div className="flex items-center ml-3 shrink-0">
                             <Button
                               variant="outline"
                               size="sm"
@@ -1228,7 +1206,6 @@
         )}
       </div>
 
-<<<<<<< HEAD
       <Dialog open={revertModalOpen} onOpenChange={setRevertModalOpen}>
         <DialogContent className="sm:max-w-md rounded-xl bg-background border border-border">
           <DialogHeader>
@@ -1343,9 +1320,9 @@
           <DialogClose />
         </DialogContent>
       </Dialog>
-=======
+
       {/* Footer */}
-      <div className="px-4 py-2 h-10 bg-gradient-to-r from-zinc-50/90 to-zinc-100/90 dark:from-zinc-900/90 dark:to-zinc-800/90 backdrop-blur-sm border-t border-zinc-200 dark:border-zinc-800 flex justify-between items-center gap-4 flex-shrink-0">
+      <div className="px-4 py-2 h-10 bg-linear-to-r from-zinc-50/90 to-zinc-100/90 dark:from-zinc-900/90 dark:to-zinc-800/90 backdrop-blur-sm border-t border-zinc-200 dark:border-zinc-800 flex justify-between items-center gap-4 shrink-0">
         <div className="flex items-center gap-2 text-sm text-zinc-500 dark:text-zinc-400">
           <Badge variant="outline" className="py-0.5 h-6">
             <FileText className="h-3 w-3 mr-1" />
@@ -1356,7 +1333,6 @@
           {filePath}
         </div>
       </div>
->>>>>>> 4671cebf
     </div>
   );
 }
