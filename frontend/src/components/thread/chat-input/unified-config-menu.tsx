--- conflicted
+++ resolved
@@ -18,6 +18,7 @@
 import { useAgents } from '@/hooks/react-query/agents/use-agents';
 import { KortixLogo } from '@/components/sidebar/kortix-logo';
 import type { ModelOption } from '@/hooks/use-model-selection';
+import { ModelProviderIcon } from '@/lib/model-provider-icons';
 
 export type SubscriptionStatus = 'no_subscription' | 'active';
 
@@ -189,7 +190,7 @@
                     <Button
                         variant="outline"
                         size="sm"
-                        className="h-[42px] px-2 bg-transparent rounded-[1rem] text-muted-foreground hover:text-foreground hover:bg-accent/50 flex items-center gap-1.5"
+                        className="h-[42px] px-2 bg-border rounded-[1rem] text-muted-foreground hover:text-foreground hover:bg-accent/50 flex items-center gap-1.5"
                         aria-label="Config menu"
                     >
                         {onAgentSelect ? (
@@ -220,7 +221,7 @@
                                 value={searchQuery}
                                 onChange={(e) => setSearchQuery(e.target.value)}
                                 onKeyDown={handleSearchInputKeyDown}
-                                className="w-full h-11 pl-10 pr-4 rounded-2xl text-sm font-medium bg-muted focus:outline-none focus:ring-2 focus:ring-primary/50"
+                                className="w-full h-11 pl-10 pr-4 rounded-2xl text-sm font-medium bg-border focus:outline-none focus:ring-2 focus:ring-primary/50"
                             />
                         </div>
                     </div>
@@ -293,15 +294,10 @@
                                     )}
                                 </>
                             )}
-<<<<<<< HEAD
-=======
-
-                            {/* Agents "see all" removed; scroll container shows all */}
->>>>>>> 77d2d04a
                         </div>
                     )}
 
-                    {onAgentSelect && <div className="h-px bg-border -mx-3 my-3" />}
+                    {onAgentSelect && <div className="h-px bg-border/50 -mx-3 my-3" />}
 
                     {/* Models */}
                     <div className="">
@@ -315,9 +311,11 @@
                                     className="flex items-center gap-3 h-8 text-sm cursor-pointer"
                                     onClick={() => onModelChange(model.id)}
                                 >
-                                    <div className="flex items-center justify-center w-8 h-8 bg-muted/60 border-[1.5px] border-border flex-shrink-0" style={{ borderRadius: '10.4px' }}>
-                                        <Cpu className="h-4 w-4" />
-                                    </div>
+                                    <ModelProviderIcon
+                                        modelId={model.id}
+                                        size={32}
+                                        className="flex-shrink-0"
+                                    />
                                     <span className="flex-1 truncate font-medium">{model.label}</span>
                                     {selectedModel === model.id && (
                                         <Check className="h-4 w-4 text-primary flex-shrink-0" />
@@ -326,9 +324,8 @@
                             ))}
                         </div>
                     </div>
-                    <div className="h-px bg-border -mx-3 my-3" />
+                    <div className="h-px bg-border/50 -mx-3 my-3" />
                     {onAgentSelect && (selectedAgentId || displayAgent?.agent_id) && (
-<<<<<<< HEAD
                         <div className="">
                             <div className="mb-3">
                                 <span className="text-xs font-medium text-muted-foreground">Worker Settings</span>
@@ -346,67 +343,12 @@
                                         variant="ghost"
                                         size="icon"
                                         className="h-8 w-12 p-0 cursor-pointer hover:bg-muted/60 border-[1.5px] border-border rounded-2xl"
-                                        onClick={() => action === 'integrations' ? setIntegrationsOpen(true) : handleQuickAction(action)}
+                                        onClick={() => action === 'integrations' ? setIntegrationsOpen(true) : handleQuickAction(action as any)}
                                     >
                                         <Icon className="h-4 w-4" />
                                     </Button>
                                 ))}
                             </div>
-=======
-                        <div className="px-1.5">
-                            <DropdownMenuItem
-                                className="text-sm px-3 py-2 mx-0 my-0.5 flex items-center gap-2 cursor-pointer rounded-lg"
-                                onClick={() => handleQuickAction('instructions')}
-                            >
-                                <span className="font-medium">Instructions</span>
-                            </DropdownMenuItem>
-                            <DropdownMenuItem
-                                className="text-sm px-3 py-2 mx-0 my-0.5 flex items-center gap-2 cursor-pointer rounded-lg"
-                                onClick={() => handleQuickAction('knowledge')}
-                            >
-                                <span className="font-medium">Knowledge</span>
-                            </DropdownMenuItem>
-                            <DropdownMenuItem
-                                className="text-sm px-3 py-2 mx-0 my-0.5 flex items-center gap-2 cursor-pointer rounded-lg"
-                                onClick={() => handleQuickAction('triggers')}
-                            >
-                                <span className="font-medium">Triggers</span>
-                            </DropdownMenuItem>
-                            <TooltipProvider>
-                                <Tooltip>
-                                    <TooltipTrigger asChild>
-                                        <DropdownMenuItem
-                                            className="text-sm px-3 py-2 mx-0 my-0.5 flex items-center justify-between cursor-pointer rounded-lg"
-                                            onClick={() => setIntegrationsOpen(true)}
-                                        >
-                                            <span className="font-medium">Integrations</span>
-                                            <div className="flex items-center gap-1.5">
-                                                {googleDriveIcon?.icon_url && slackIcon?.icon_url && notionIcon?.icon_url ? (
-                                                    <>
-                                                        {/* eslint-disable-next-line @next/next/no-img-element */}
-                                                        <img src={googleDriveIcon.icon_url} className="w-4 h-4" alt="Google Drive" />
-                                                        {/* eslint-disable-next-line @next/next/no-img-element */}
-                                                        <img src={slackIcon.icon_url} className="w-3.5 h-3.5" alt="Slack" />
-                                                        {/* eslint-disable-next-line @next/next/no-img-element */}
-                                                        <img src={notionIcon.icon_url} className="w-3.5 h-3.5" alt="Notion" />
-                                                    </>
-                                                ) : (
-                                                    <>
-                                                        <Skeleton className="w-4 h-4 rounded" />
-                                                        <Skeleton className="w-3.5 h-3.5 rounded" />
-                                                        <Skeleton className="w-3.5 h-3.5 rounded" />
-                                                    </>
-                                                )}
-                                                <ExternalLink className="h-3.5 w-3.5 text-muted-foreground" />
-                                            </div>
-                                        </DropdownMenuItem>
-                                    </TooltipTrigger>
-                                    <TooltipContent side="left" className="text-xs max-w-xs">
-                                        <p>Open integrations</p>
-                                    </TooltipContent>
-                                </Tooltip>
-                            </TooltipProvider>
->>>>>>> 77d2d04a
                         </div>
                     )}
                 </DropdownMenuContent>
@@ -455,7 +397,7 @@
                         <Button
                             variant="ghost"
                             size="sm"
-                            className="h-8 px-2 bg-transparent border-0 rounded-xl text-muted-foreground hover:text-foreground hover:bg-accent/50 flex items-center gap-1.5 cursor-not-allowed opacity-80 pointer-events-none"
+                            className="h-8 px-2 bg-border border-0 rounded-xl text-muted-foreground hover:text-foreground hover:bg-accent/50 flex items-center gap-1.5 cursor-not-allowed opacity-80 pointer-events-none"
                             disabled
                         >
                             <div className="flex items-center gap-2 min-w-0 max-w-[180px]">
