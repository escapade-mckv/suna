'use client';

<<<<<<< HEAD
import { Button } from '@/components/ui/button';
import { FolderOpen, Link, PanelRightOpen, Check, X, Menu } from 'lucide-react';
import { usePathname } from 'next/navigation';
import { toast } from 'sonner';
=======
import { Button } from "@/components/ui/button"
import { FolderOpen, Link, PanelRightOpen, Check, X, Menu, Share2 } from "lucide-react"
import { usePathname } from "next/navigation"
import { toast } from "sonner"
>>>>>>> cb02fa14
import {
  Tooltip,
  TooltipContent,
  TooltipProvider,
  TooltipTrigger,
<<<<<<< HEAD
} from '@/components/ui/tooltip';
import { useState, useRef, KeyboardEvent } from 'react';
import { Input } from '@/components/ui/input';
import { updateProject } from '@/lib/api';
import { Skeleton } from '@/components/ui/skeleton';
import { useIsMobile } from '@/hooks/use-mobile';
import { cn } from '@/lib/utils';
import { useSidebar } from '@/components/ui/sidebar';
=======
} from "@/components/ui/tooltip"
import { useState, useRef, KeyboardEvent } from "react"
import { Input } from "@/components/ui/input"
import { updateProject } from "@/lib/api"
import { Skeleton } from "@/components/ui/skeleton"
import { useIsMobile } from "@/hooks/use-mobile"
import { cn } from "@/lib/utils"
import { useSidebar } from "@/components/ui/sidebar"
import { ShareModal } from "@/components/sidebar/share-modal"
>>>>>>> cb02fa14

interface ThreadSiteHeaderProps {
  threadId: string;
  projectId: string;
  projectName: string;
  onViewFiles: () => void;
  onToggleSidePanel: () => void;
  onProjectRenamed?: (newName: string) => void;
  isMobileView?: boolean;
}

export function SiteHeader({
  threadId,
  projectId,
  projectName,
  onViewFiles,
  onToggleSidePanel,
  onProjectRenamed,
  isMobileView,
}: ThreadSiteHeaderProps) {
<<<<<<< HEAD
  const pathname = usePathname();
  const [isEditing, setIsEditing] = useState(false);
  const [editName, setEditName] = useState(projectName);
  const inputRef = useRef<HTMLInputElement>(null);
  const isMobile = useIsMobile() || isMobileView;
  const { setOpenMobile } = useSidebar();

  const copyCurrentUrl = () => {
    const url = window.location.origin + pathname;
    navigator.clipboard.writeText(url);
    toast.success('URL copied to clipboard');
  };
=======
  const pathname = usePathname()
  const [isEditing, setIsEditing] = useState(false)
  const [editName, setEditName] = useState(projectName)
  const inputRef = useRef<HTMLInputElement>(null)
  const [showShareModal, setShowShareModal] = useState(false)

  const isMobile = useIsMobile() || isMobileView
  const { setOpenMobile } = useSidebar()

  const openShareModal = () => {
    setShowShareModal(true)
  }
>>>>>>> cb02fa14

  const startEditing = () => {
    setEditName(projectName);
    setIsEditing(true);
    setTimeout(() => {
      inputRef.current?.focus();
      inputRef.current?.select();
    }, 0);
  };

  const cancelEditing = () => {
    setIsEditing(false);
    setEditName(projectName);
  };

  const saveNewName = async () => {
    if (editName.trim() === '') {
      setEditName(projectName);
      setIsEditing(false);
      return;
    }

    if (editName !== projectName) {
      try {
        if (!projectId) {
          toast.error('Cannot rename: Project ID is missing');
          setEditName(projectName);
          setIsEditing(false);
          return;
        }

<<<<<<< HEAD
        const updatedProject = await updateProject(projectId, {
          name: editName,
        });
=======
        const updatedProject = await updateProject(projectId, { name: editName })
>>>>>>> cb02fa14
        if (updatedProject) {
          onProjectRenamed?.(editName);
          toast.success('Project renamed successfully');
        } else {
          throw new Error('Failed to update project');
        }
      } catch (error) {
        const errorMessage =
          error instanceof Error ? error.message : 'Failed to rename project';
        console.error('Failed to rename project:', errorMessage);
        toast.error(errorMessage);
        setEditName(projectName);
      }
    }

<<<<<<< HEAD
    setIsEditing(false);
  };
=======
    setIsEditing(false)
  }
>>>>>>> cb02fa14

  const handleKeyDown = (e: KeyboardEvent<HTMLInputElement>) => {
    if (e.key === 'Enter') {
      saveNewName();
    } else if (e.key === 'Escape') {
      cancelEditing();
    }
  };

  return (
<<<<<<< HEAD
    <header
      className={cn(
        'bg-background sticky top-0 flex h-14 shrink-0 items-center gap-2 z-20 w-full',
        isMobile && 'px-2',
      )}
    >
      {isMobile && (
        <Button
          variant="ghost"
          size="icon"
          onClick={() => setOpenMobile(true)}
          className="h-9 w-9 mr-1"
          aria-label="Open sidebar"
        >
          <Menu className="h-4 w-4" />
        </Button>
      )}

      <div className="flex flex-1 items-center gap-2 px-3">
        {isEditing ? (
          <div className="flex items-center gap-1">
            <Input
              ref={inputRef}
              value={editName}
              onChange={(e) => setEditName(e.target.value)}
              onKeyDown={handleKeyDown}
              onBlur={saveNewName}
              className="h-8 w-auto min-w-[180px] text-base font-medium"
              maxLength={50}
            />
            <Button
              variant="ghost"
              size="icon"
              className="h-7 w-7"
              onClick={saveNewName}
            >
              <Check className="h-3.5 w-3.5" />
            </Button>
            <Button
              variant="ghost"
              size="icon"
              className="h-7 w-7"
              onClick={cancelEditing}
            >
              <X className="h-3.5 w-3.5" />
            </Button>
          </div>
        ) : !projectName || projectName === 'Project' ? (
          <Skeleton className="h-5 w-32" />
        ) : (
          <div
            className="text-base font-medium text-muted-foreground hover:text-foreground cursor-pointer flex items-center"
            onClick={startEditing}
            title="Click to rename project"
          >
            {projectName}
          </div>
        )}
      </div>

      <div className="flex items-center gap-1 pr-4">
        {isMobile ? (
          // Mobile view - only show the side panel toggle
=======
    <>
      <header className={cn(
        "bg-background sticky top-0 flex h-14 shrink-0 items-center gap-2 z-20 w-full",
        isMobile && "px-2"
      )}>
        {isMobile && (
>>>>>>> cb02fa14
          <Button
            variant="ghost"
            size="icon"
            onClick={() => setOpenMobile(true)}
            className="h-9 w-9 mr-1"
            aria-label="Open sidebar"
          >
            <Menu className="h-4 w-4" />
          </Button>
        )}
<<<<<<< HEAD
      </div>
    </header>
  );
}
=======

        <div className="flex flex-1 items-center gap-2 px-3">
          {isEditing ? (
            <div className="flex items-center gap-1">
              <Input
                ref={inputRef}
                value={editName}
                onChange={(e) => setEditName(e.target.value)}
                onKeyDown={handleKeyDown}
                onBlur={saveNewName}
                className="h-8 w-auto min-w-[180px] text-base font-medium"
                maxLength={50}
              />
              <Button
                variant="ghost"
                size="icon"
                className="h-7 w-7"
                onClick={saveNewName}
              >
                <Check className="h-3.5 w-3.5" />
              </Button>
              <Button
                variant="ghost"
                size="icon"
                className="h-7 w-7"
                onClick={cancelEditing}
              >
                <X className="h-3.5 w-3.5" />
              </Button>
            </div>
          ) : !projectName || projectName === 'Project' ? (
            <Skeleton className="h-5 w-32" />
          ) : (
            <div
              className="text-base font-medium text-muted-foreground hover:text-foreground cursor-pointer flex items-center"
              onClick={startEditing}
              title="Click to rename project"
            >
              {projectName}
            </div>
          )}
        </div>

        <div className="flex items-center gap-1 pr-4">
          {isMobile ? (
            // Mobile view - only show the side panel toggle
            <Button
              variant="ghost"
              size="icon"
              onClick={onToggleSidePanel}
              className="h-9 w-9 cursor-pointer"
              aria-label="Toggle computer panel"
            >
              <PanelRightOpen className="h-4 w-4" />
            </Button>
          ) : (
            // Desktop view - show all buttons with tooltips
            <TooltipProvider>
              <Tooltip>
                <TooltipTrigger asChild>
                  <Button
                    variant="ghost"
                    size="icon"
                    onClick={onViewFiles}
                    className="h-9 w-9 cursor-pointer"
                  >
                    <FolderOpen className="h-4 w-4" />
                  </Button>
                </TooltipTrigger>
                <TooltipContent>
                  <p>View Files in Task</p>
                </TooltipContent>
              </Tooltip>

              <Tooltip>
                <TooltipTrigger asChild>
                  <Button
                    variant="ghost"
                    size="icon"
                    onClick={openShareModal}
                    className="h-9 w-9 cursor-pointer"
                  >
                    <Share2 className="h-4 w-4" />
                  </Button>
                </TooltipTrigger>
                <TooltipContent>
                  <p>Share Chat</p>
                </TooltipContent>
              </Tooltip>

              <Tooltip>
                <TooltipTrigger asChild>
                  <Button
                    variant="ghost"
                    size="icon"
                    onClick={onToggleSidePanel}
                    className="h-9 w-9 cursor-pointer"
                  >
                    <PanelRightOpen className="h-4 w-4" />
                  </Button>
                </TooltipTrigger>
                <TooltipContent>
                  <p>Toggle Computer Preview (CMD+I)</p>
                </TooltipContent>
              </Tooltip>
            </TooltipProvider>
          )}
        </div>
      </header>
      <ShareModal
        isOpen={showShareModal}
        onClose={() => setShowShareModal(false)}
        threadId={threadId}
        projectId={projectId}
      />
    </>
  )
} 
>>>>>>> cb02fa14
<|MERGE_RESOLUTION|>--- conflicted
+++ resolved
@@ -1,31 +1,14 @@
 'use client';
 
-<<<<<<< HEAD
-import { Button } from '@/components/ui/button';
-import { FolderOpen, Link, PanelRightOpen, Check, X, Menu } from 'lucide-react';
-import { usePathname } from 'next/navigation';
-import { toast } from 'sonner';
-=======
 import { Button } from "@/components/ui/button"
 import { FolderOpen, Link, PanelRightOpen, Check, X, Menu, Share2 } from "lucide-react"
 import { usePathname } from "next/navigation"
 import { toast } from "sonner"
->>>>>>> cb02fa14
 import {
   Tooltip,
   TooltipContent,
   TooltipProvider,
   TooltipTrigger,
-<<<<<<< HEAD
-} from '@/components/ui/tooltip';
-import { useState, useRef, KeyboardEvent } from 'react';
-import { Input } from '@/components/ui/input';
-import { updateProject } from '@/lib/api';
-import { Skeleton } from '@/components/ui/skeleton';
-import { useIsMobile } from '@/hooks/use-mobile';
-import { cn } from '@/lib/utils';
-import { useSidebar } from '@/components/ui/sidebar';
-=======
 } from "@/components/ui/tooltip"
 import { useState, useRef, KeyboardEvent } from "react"
 import { Input } from "@/components/ui/input"
@@ -35,7 +18,6 @@
 import { cn } from "@/lib/utils"
 import { useSidebar } from "@/components/ui/sidebar"
 import { ShareModal } from "@/components/sidebar/share-modal"
->>>>>>> cb02fa14
 
 interface ThreadSiteHeaderProps {
   threadId: string;
@@ -56,20 +38,6 @@
   onProjectRenamed,
   isMobileView,
 }: ThreadSiteHeaderProps) {
-<<<<<<< HEAD
-  const pathname = usePathname();
-  const [isEditing, setIsEditing] = useState(false);
-  const [editName, setEditName] = useState(projectName);
-  const inputRef = useRef<HTMLInputElement>(null);
-  const isMobile = useIsMobile() || isMobileView;
-  const { setOpenMobile } = useSidebar();
-
-  const copyCurrentUrl = () => {
-    const url = window.location.origin + pathname;
-    navigator.clipboard.writeText(url);
-    toast.success('URL copied to clipboard');
-  };
-=======
   const pathname = usePathname()
   const [isEditing, setIsEditing] = useState(false)
   const [editName, setEditName] = useState(projectName)
@@ -82,7 +50,6 @@
   const openShareModal = () => {
     setShowShareModal(true)
   }
->>>>>>> cb02fa14
 
   const startEditing = () => {
     setEditName(projectName);
@@ -114,13 +81,7 @@
           return;
         }
 
-<<<<<<< HEAD
-        const updatedProject = await updateProject(projectId, {
-          name: editName,
-        });
-=======
         const updatedProject = await updateProject(projectId, { name: editName })
->>>>>>> cb02fa14
         if (updatedProject) {
           onProjectRenamed?.(editName);
           toast.success('Project renamed successfully');
@@ -136,13 +97,8 @@
       }
     }
 
-<<<<<<< HEAD
-    setIsEditing(false);
-  };
-=======
     setIsEditing(false)
   }
->>>>>>> cb02fa14
 
   const handleKeyDown = (e: KeyboardEvent<HTMLInputElement>) => {
     if (e.key === 'Enter') {
@@ -153,78 +109,12 @@
   };
 
   return (
-<<<<<<< HEAD
-    <header
-      className={cn(
-        'bg-background sticky top-0 flex h-14 shrink-0 items-center gap-2 z-20 w-full',
-        isMobile && 'px-2',
-      )}
-    >
-      {isMobile && (
-        <Button
-          variant="ghost"
-          size="icon"
-          onClick={() => setOpenMobile(true)}
-          className="h-9 w-9 mr-1"
-          aria-label="Open sidebar"
-        >
-          <Menu className="h-4 w-4" />
-        </Button>
-      )}
-
-      <div className="flex flex-1 items-center gap-2 px-3">
-        {isEditing ? (
-          <div className="flex items-center gap-1">
-            <Input
-              ref={inputRef}
-              value={editName}
-              onChange={(e) => setEditName(e.target.value)}
-              onKeyDown={handleKeyDown}
-              onBlur={saveNewName}
-              className="h-8 w-auto min-w-[180px] text-base font-medium"
-              maxLength={50}
-            />
-            <Button
-              variant="ghost"
-              size="icon"
-              className="h-7 w-7"
-              onClick={saveNewName}
-            >
-              <Check className="h-3.5 w-3.5" />
-            </Button>
-            <Button
-              variant="ghost"
-              size="icon"
-              className="h-7 w-7"
-              onClick={cancelEditing}
-            >
-              <X className="h-3.5 w-3.5" />
-            </Button>
-          </div>
-        ) : !projectName || projectName === 'Project' ? (
-          <Skeleton className="h-5 w-32" />
-        ) : (
-          <div
-            className="text-base font-medium text-muted-foreground hover:text-foreground cursor-pointer flex items-center"
-            onClick={startEditing}
-            title="Click to rename project"
-          >
-            {projectName}
-          </div>
-        )}
-      </div>
-
-      <div className="flex items-center gap-1 pr-4">
-        {isMobile ? (
-          // Mobile view - only show the side panel toggle
-=======
     <>
       <header className={cn(
         "bg-background sticky top-0 flex h-14 shrink-0 items-center gap-2 z-20 w-full",
         isMobile && "px-2"
       )}>
         {isMobile && (
->>>>>>> cb02fa14
           <Button
             variant="ghost"
             size="icon"
@@ -235,12 +125,6 @@
             <Menu className="h-4 w-4" />
           </Button>
         )}
-<<<<<<< HEAD
-      </div>
-    </header>
-  );
-}
-=======
 
         <div className="flex flex-1 items-center gap-2 px-3">
           {isEditing ? (
@@ -358,5 +242,4 @@
       />
     </>
   )
-} 
->>>>>>> cb02fa14
+} 