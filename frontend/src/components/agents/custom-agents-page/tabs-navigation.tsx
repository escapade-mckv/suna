--- conflicted
+++ resolved
@@ -24,9 +24,6 @@
   },
 ];
 
-<<<<<<< HEAD
-export const TabsNavigation = ({ activeTab, onTabChange }: TabsNavigationProps) => (
-=======
 export const TabsNavigation = ({ activeTab, onTabChange, onCreateAgent }: TabsNavigationProps) => {
   const tabs = React.useMemo(() => {
     if (onCreateAgent) {
@@ -47,10 +44,10 @@
   };
 
   return (
->>>>>>> 90bb5468
     <FancyTabs
       tabs={tabs}
       activeTab={activeTab}
       onTabChange={handleTabSelection}
     />
-);+);
+}