--- conflicted
+++ resolved
@@ -388,10 +388,9 @@
 
   return (
     <View className="flex-1 bg-background">
-<<<<<<< HEAD
       <View className="flex-1">
         {isLoading ? (
-          <View className="flex-1 items-center justify-center" style={{ paddingTop: Math.max(insets.top, 16) + 80 }}>
+          <View className="flex-1 items-center justify-center">
             <View className="w-20 h-20 rounded-full items-center justify-center">
               <LottieView
                 source={require('@/components/animations/loading.json')}
@@ -406,26 +405,6 @@
                   },
                 ]}
               />
-=======
-        <View className="flex-1">
-          {isLoading ? (
-            <View className="flex-1 items-center justify-center">
-              <View className="w-20 h-20 rounded-full items-center justify-center">
-                <LottieView
-                  source={require('@/components/animations/loading.json')}
-                  style={{ width: 40, height: 40 }}
-                  autoPlay
-                  loop
-                  speed={1.2}
-                  colorFilters={[
-                    {
-                      keypath: '*',
-                      color: isDark ? '#ffffff' : '#121215',
-                    },
-                  ]}
-                />
-              </View>
->>>>>>> e81a2c91
             </View>
           </View>
         ) : !hasMessages ? (
