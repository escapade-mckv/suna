--- conflicted
+++ resolved
@@ -58,13 +58,9 @@
         <View className="w-6 h-6 bg-muted rounded-full items-center justify-center">
           <Text className="text-muted-foreground text-xs font-roobert-bold">?</Text>
         </View>
-<<<<<<< HEAD
-        <Text className="text-muted-foreground text-sm font-roobert-medium">Select Worker</Text>
-=======
         <Text className="text-muted-foreground text-sm font-roobert-medium">
-          {error ? 'Error loading' : 'Select Agent'}
+          {error ? 'Error loading' : 'Select Worker'}
         </Text>
->>>>>>> 6f7eac34
         <Icon
           as={ChevronDown}
           size={13}
