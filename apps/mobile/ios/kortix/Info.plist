--- conflicted
+++ resolved
@@ -35,15 +35,11 @@
       </dict>
     </array>
     <key>CFBundleVersion</key>
-<<<<<<< HEAD
-    <string>1</string>
-=======
     <string>2</string>
     <key>LSMinimumSystemVersion</key>
     <string>12.0</string>
     <key>LSRequiresIPhoneOS</key>
     <true/>
->>>>>>> 5c6f8021
     <key>LSApplicationQueriesSchemes</key>
     <array>
       <string>mailto</string>
