// !$*UTF8*$!
{
	archiveVersion = 1;
	classes = {
	};
	objectVersion = 54;
	objects = {

/* Begin PBXBuildFile section */
		13B07FBF1A68108700A75B9A /* Images.xcassets in Resources */ = {isa = PBXBuildFile; fileRef = 13B07FB51A68108700A75B9A /* Images.xcassets */; };
<<<<<<< HEAD
		3E461D99554A48A4959DE609 /* SplashScreen.storyboard in Resources */ = {isa = PBXBuildFile; fileRef = AA286B85B6C04FC6940260E9 /* SplashScreen.storyboard */; };
		A1E7E0BD4332B119686A9898 /* PrivacyInfo.xcprivacy in Resources */ = {isa = PBXBuildFile; fileRef = 8F9797E5FDF654BE7F97217E /* PrivacyInfo.xcprivacy */; };
		A44D6732A419E6A5DE186183 /* ExpoModulesProvider.swift in Sources */ = {isa = PBXBuildFile; fileRef = 613FDCE20B22D9E81C725D40 /* ExpoModulesProvider.swift */; };
		BB2F792D24A3F905000567C9 /* Expo.plist in Resources */ = {isa = PBXBuildFile; fileRef = BB2F792C24A3F905000567C9 /* Expo.plist */; };
		D6D643DBDE616581121A68CC /* Pods_Kortix.framework in Frameworks */ = {isa = PBXBuildFile; fileRef = B46D17FCC2ABBEA1CCBFEB58 /* Pods_Kortix.framework */; };
=======
		321196A2A57FA1BEBE076264 /* PrivacyInfo.xcprivacy in Resources */ = {isa = PBXBuildFile; fileRef = 5E97B58C4E1A5D28C2994368 /* PrivacyInfo.xcprivacy */; };
		3E461D99554A48A4959DE609 /* SplashScreen.storyboard in Resources */ = {isa = PBXBuildFile; fileRef = AA286B85B6C04FC6940260E9 /* SplashScreen.storyboard */; };
		BB2F792D24A3F905000567C9 /* Expo.plist in Resources */ = {isa = PBXBuildFile; fileRef = BB2F792C24A3F905000567C9 /* Expo.plist */; };
		D93BA26A9DF86D8872B400DD /* Pods_Kortix.framework in Frameworks */ = {isa = PBXBuildFile; fileRef = 5FE8856000B24BF02F55FAEE /* Pods_Kortix.framework */; };
		F0FCEEE38218131AB8E78ADB /* ExpoModulesProvider.swift in Sources */ = {isa = PBXBuildFile; fileRef = 2DB8FBE200F590EE57909B00 /* ExpoModulesProvider.swift */; };
>>>>>>> 145feaf2
		F11748422D0307B40044C1D9 /* AppDelegate.swift in Sources */ = {isa = PBXBuildFile; fileRef = F11748412D0307B40044C1D9 /* AppDelegate.swift */; };
/* End PBXBuildFile section */

/* Begin PBXFileReference section */
		13B07F961A680F5B00A75B9A /* Kortix.app */ = {isa = PBXFileReference; explicitFileType = wrapper.application; includeInIndex = 0; path = Kortix.app; sourceTree = BUILT_PRODUCTS_DIR; };
		13B07FB51A68108700A75B9A /* Images.xcassets */ = {isa = PBXFileReference; lastKnownFileType = folder.assetcatalog; name = Images.xcassets; path = Kortix/Images.xcassets; sourceTree = "<group>"; };
		13B07FB61A68108700A75B9A /* Info.plist */ = {isa = PBXFileReference; fileEncoding = 4; lastKnownFileType = text.plist.xml; name = Info.plist; path = Kortix/Info.plist; sourceTree = "<group>"; };
<<<<<<< HEAD
		16AA03429687BF55B03E0D86 /* Pods-Kortix.debug.xcconfig */ = {isa = PBXFileReference; includeInIndex = 1; lastKnownFileType = text.xcconfig; name = "Pods-Kortix.debug.xcconfig"; path = "Target Support Files/Pods-Kortix/Pods-Kortix.debug.xcconfig"; sourceTree = "<group>"; };
		4543340A51414B26ABF252A5 /* Pods-Kortix.release.xcconfig */ = {isa = PBXFileReference; includeInIndex = 1; lastKnownFileType = text.xcconfig; name = "Pods-Kortix.release.xcconfig"; path = "Target Support Files/Pods-Kortix/Pods-Kortix.release.xcconfig"; sourceTree = "<group>"; };
		613FDCE20B22D9E81C725D40 /* ExpoModulesProvider.swift */ = {isa = PBXFileReference; includeInIndex = 1; lastKnownFileType = sourcecode.swift; name = ExpoModulesProvider.swift; path = "Pods/Target Support Files/Pods-Kortix/ExpoModulesProvider.swift"; sourceTree = "<group>"; };
		8F9797E5FDF654BE7F97217E /* PrivacyInfo.xcprivacy */ = {isa = PBXFileReference; includeInIndex = 1; name = PrivacyInfo.xcprivacy; path = Kortix/PrivacyInfo.xcprivacy; sourceTree = "<group>"; };
=======
		2DB8FBE200F590EE57909B00 /* ExpoModulesProvider.swift */ = {isa = PBXFileReference; includeInIndex = 1; lastKnownFileType = sourcecode.swift; name = ExpoModulesProvider.swift; path = "Pods/Target Support Files/Pods-Kortix/ExpoModulesProvider.swift"; sourceTree = "<group>"; };
		4FBB901D0536BFDC864AD67E /* Pods-Kortix.debug.xcconfig */ = {isa = PBXFileReference; includeInIndex = 1; lastKnownFileType = text.xcconfig; name = "Pods-Kortix.debug.xcconfig"; path = "Target Support Files/Pods-Kortix/Pods-Kortix.debug.xcconfig"; sourceTree = "<group>"; };
		5E97B58C4E1A5D28C2994368 /* PrivacyInfo.xcprivacy */ = {isa = PBXFileReference; includeInIndex = 1; name = PrivacyInfo.xcprivacy; path = Kortix/PrivacyInfo.xcprivacy; sourceTree = "<group>"; };
		5FE8856000B24BF02F55FAEE /* Pods_Kortix.framework */ = {isa = PBXFileReference; explicitFileType = wrapper.framework; includeInIndex = 0; path = Pods_Kortix.framework; sourceTree = BUILT_PRODUCTS_DIR; };
>>>>>>> 145feaf2
		AA286B85B6C04FC6940260E9 /* SplashScreen.storyboard */ = {isa = PBXFileReference; fileEncoding = 4; lastKnownFileType = file.storyboard; name = SplashScreen.storyboard; path = Kortix/SplashScreen.storyboard; sourceTree = "<group>"; };
		B46D17FCC2ABBEA1CCBFEB58 /* Pods_Kortix.framework */ = {isa = PBXFileReference; explicitFileType = wrapper.framework; includeInIndex = 0; path = Pods_Kortix.framework; sourceTree = BUILT_PRODUCTS_DIR; };
		BB2F792C24A3F905000567C9 /* Expo.plist */ = {isa = PBXFileReference; fileEncoding = 4; lastKnownFileType = text.plist.xml; path = Expo.plist; sourceTree = "<group>"; };
<<<<<<< HEAD
=======
		C62DFF0499559DCAC8E122B9 /* Pods-Kortix.release.xcconfig */ = {isa = PBXFileReference; includeInIndex = 1; lastKnownFileType = text.xcconfig; name = "Pods-Kortix.release.xcconfig"; path = "Target Support Files/Pods-Kortix/Pods-Kortix.release.xcconfig"; sourceTree = "<group>"; };
>>>>>>> 145feaf2
		ED297162215061F000B7C4FE /* JavaScriptCore.framework */ = {isa = PBXFileReference; lastKnownFileType = wrapper.framework; name = JavaScriptCore.framework; path = System/Library/Frameworks/JavaScriptCore.framework; sourceTree = SDKROOT; };
		F11748412D0307B40044C1D9 /* AppDelegate.swift */ = {isa = PBXFileReference; lastKnownFileType = sourcecode.swift; name = AppDelegate.swift; path = Kortix/AppDelegate.swift; sourceTree = "<group>"; };
		F11748442D0722820044C1D9 /* Kortix-Bridging-Header.h */ = {isa = PBXFileReference; lastKnownFileType = sourcecode.c.h; name = "Kortix-Bridging-Header.h"; path = "Kortix/Kortix-Bridging-Header.h"; sourceTree = "<group>"; };
/* End PBXFileReference section */

/* Begin PBXFrameworksBuildPhase section */
		13B07F8C1A680F5B00A75B9A /* Frameworks */ = {
			isa = PBXFrameworksBuildPhase;
			buildActionMask = 2147483647;
			files = (
<<<<<<< HEAD
				D6D643DBDE616581121A68CC /* Pods_Kortix.framework in Frameworks */,
=======
				D93BA26A9DF86D8872B400DD /* Pods_Kortix.framework in Frameworks */,
>>>>>>> 145feaf2
			);
			runOnlyForDeploymentPostprocessing = 0;
		};
/* End PBXFrameworksBuildPhase section */

/* Begin PBXGroup section */
<<<<<<< HEAD
		0B172A60324337EC94C6E590 /* Pods */ = {
			isa = PBXGroup;
			children = (
				16AA03429687BF55B03E0D86 /* Pods-Kortix.debug.xcconfig */,
				4543340A51414B26ABF252A5 /* Pods-Kortix.release.xcconfig */,
			);
			name = Pods;
			path = Pods;
			sourceTree = "<group>";
		};
=======
>>>>>>> 145feaf2
		13B07FAE1A68108700A75B9A /* Kortix */ = {
			isa = PBXGroup;
			children = (
				F11748412D0307B40044C1D9 /* AppDelegate.swift */,
				F11748442D0722820044C1D9 /* Kortix-Bridging-Header.h */,
				BB2F792B24A3F905000567C9 /* Supporting */,
				13B07FB51A68108700A75B9A /* Images.xcassets */,
				13B07FB61A68108700A75B9A /* Info.plist */,
				AA286B85B6C04FC6940260E9 /* SplashScreen.storyboard */,
<<<<<<< HEAD
				8F9797E5FDF654BE7F97217E /* PrivacyInfo.xcprivacy */,
=======
				5E97B58C4E1A5D28C2994368 /* PrivacyInfo.xcprivacy */,
>>>>>>> 145feaf2
			);
			name = Kortix;
			sourceTree = "<group>";
		};
		27F60C3EE8D4A8E00A7A0DBE /* Pods */ = {
			isa = PBXGroup;
			children = (
				4FBB901D0536BFDC864AD67E /* Pods-Kortix.debug.xcconfig */,
				C62DFF0499559DCAC8E122B9 /* Pods-Kortix.release.xcconfig */,
			);
			name = Pods;
			path = Pods;
			sourceTree = "<group>";
		};
		2D16E6871FA4F8E400B85C8A /* Frameworks */ = {
			isa = PBXGroup;
			children = (
				ED297162215061F000B7C4FE /* JavaScriptCore.framework */,
<<<<<<< HEAD
				B46D17FCC2ABBEA1CCBFEB58 /* Pods_Kortix.framework */,
=======
				5FE8856000B24BF02F55FAEE /* Pods_Kortix.framework */,
>>>>>>> 145feaf2
			);
			name = Frameworks;
			sourceTree = "<group>";
		};
<<<<<<< HEAD
=======
		5C23F4FF6865A8A499977192 /* ExpoModulesProviders */ = {
			isa = PBXGroup;
			children = (
				A616EA7D6FD2BB5A5BA029DD /* Kortix */,
			);
			name = ExpoModulesProviders;
			sourceTree = "<group>";
		};
>>>>>>> 145feaf2
		832341AE1AAA6A7D00B99B32 /* Libraries */ = {
			isa = PBXGroup;
			children = (
			);
			name = Libraries;
			sourceTree = "<group>";
		};
		83CBB9F61A601CBA00E9B192 = {
			isa = PBXGroup;
			children = (
				13B07FAE1A68108700A75B9A /* Kortix */,
				832341AE1AAA6A7D00B99B32 /* Libraries */,
				83CBBA001A601CBA00E9B192 /* Products */,
				2D16E6871FA4F8E400B85C8A /* Frameworks */,
<<<<<<< HEAD
				0B172A60324337EC94C6E590 /* Pods */,
				C1F0237AE971428AA4AD9D65 /* ExpoModulesProviders */,
=======
				27F60C3EE8D4A8E00A7A0DBE /* Pods */,
				5C23F4FF6865A8A499977192 /* ExpoModulesProviders */,
>>>>>>> 145feaf2
			);
			indentWidth = 2;
			sourceTree = "<group>";
			tabWidth = 2;
			usesTabs = 0;
		};
		83CBBA001A601CBA00E9B192 /* Products */ = {
			isa = PBXGroup;
			children = (
				13B07F961A680F5B00A75B9A /* Kortix.app */,
			);
			name = Products;
			sourceTree = "<group>";
		};
<<<<<<< HEAD
		BB2F792B24A3F905000567C9 /* Supporting */ = {
			isa = PBXGroup;
			children = (
				BB2F792C24A3F905000567C9 /* Expo.plist */,
=======
		A616EA7D6FD2BB5A5BA029DD /* Kortix */ = {
			isa = PBXGroup;
			children = (
				2DB8FBE200F590EE57909B00 /* ExpoModulesProvider.swift */,
>>>>>>> 145feaf2
			);
			name = Supporting;
			path = Kortix/Supporting;
			sourceTree = "<group>";
		};
		C1F0237AE971428AA4AD9D65 /* ExpoModulesProviders */ = {
			isa = PBXGroup;
			children = (
				FD85E8B1CC7B0DE6E80F6EAF /* Kortix */,
			);
			name = ExpoModulesProviders;
			sourceTree = "<group>";
		};
		FD85E8B1CC7B0DE6E80F6EAF /* Kortix */ = {
			isa = PBXGroup;
			children = (
				613FDCE20B22D9E81C725D40 /* ExpoModulesProvider.swift */,
			);
			name = Kortix;
			sourceTree = "<group>";
		};
/* End PBXGroup section */

/* Begin PBXNativeTarget section */
		13B07F861A680F5B00A75B9A /* Kortix */ = {
			isa = PBXNativeTarget;
			buildConfigurationList = 13B07F931A680F5B00A75B9A /* Build configuration list for PBXNativeTarget "Kortix" */;
			buildPhases = (
				08A4A3CD28434E44B6B9DE2E /* [CP] Check Pods Manifest.lock */,
<<<<<<< HEAD
				631E08F813367F7699EA59EA /* [Expo] Configure project */,
=======
				FCE5E7400F3669169C765CE9 /* [Expo] Configure project */,
>>>>>>> 145feaf2
				13B07F871A680F5B00A75B9A /* Sources */,
				13B07F8C1A680F5B00A75B9A /* Frameworks */,
				13B07F8E1A680F5B00A75B9A /* Resources */,
				00DD1BFF1BD5951E006B06BC /* Bundle React Native code and images */,
				800E24972A6A228C8D4807E9 /* [CP] Copy Pods Resources */,
<<<<<<< HEAD
				3EE4678069BA88396220A2FC /* [CP] Embed Pods Frameworks */,
=======
				3953F821B4B75337EC3C66A7 /* [CP] Embed Pods Frameworks */,
>>>>>>> 145feaf2
			);
			buildRules = (
			);
			dependencies = (
			);
			name = Kortix;
			productName = Kortix;
			productReference = 13B07F961A680F5B00A75B9A /* Kortix.app */;
			productType = "com.apple.product-type.application";
		};
/* End PBXNativeTarget section */

/* Begin PBXProject section */
		83CBB9F71A601CBA00E9B192 /* Project object */ = {
			isa = PBXProject;
			attributes = {
				LastUpgradeCheck = 1130;
				TargetAttributes = {
					13B07F861A680F5B00A75B9A = {
						DevelopmentTeam = T8G9J33433;
						LastSwiftMigration = 1250;
<<<<<<< HEAD
						DevelopmentTeam = "X8RLQ7XJXL";
=======
>>>>>>> 145feaf2
						ProvisioningStyle = Automatic;
					};
				};
			};
			buildConfigurationList = 83CBB9FA1A601CBA00E9B192 /* Build configuration list for PBXProject "Kortix" */;
			compatibilityVersion = "Xcode 3.2";
			developmentRegion = en;
			hasScannedForEncodings = 0;
			knownRegions = (
				en,
				Base,
			);
			mainGroup = 83CBB9F61A601CBA00E9B192;
			productRefGroup = 83CBBA001A601CBA00E9B192 /* Products */;
			projectDirPath = "";
			projectRoot = "";
			targets = (
				13B07F861A680F5B00A75B9A /* Kortix */,
			);
		};
/* End PBXProject section */

/* Begin PBXResourcesBuildPhase section */
		13B07F8E1A680F5B00A75B9A /* Resources */ = {
			isa = PBXResourcesBuildPhase;
			buildActionMask = 2147483647;
			files = (
				BB2F792D24A3F905000567C9 /* Expo.plist in Resources */,
				13B07FBF1A68108700A75B9A /* Images.xcassets in Resources */,
				3E461D99554A48A4959DE609 /* SplashScreen.storyboard in Resources */,
<<<<<<< HEAD
				A1E7E0BD4332B119686A9898 /* PrivacyInfo.xcprivacy in Resources */,
=======
				321196A2A57FA1BEBE076264 /* PrivacyInfo.xcprivacy in Resources */,
>>>>>>> 145feaf2
			);
			runOnlyForDeploymentPostprocessing = 0;
		};
/* End PBXResourcesBuildPhase section */

/* Begin PBXShellScriptBuildPhase section */
		00DD1BFF1BD5951E006B06BC /* Bundle React Native code and images */ = {
			isa = PBXShellScriptBuildPhase;
			alwaysOutOfDate = 1;
			buildActionMask = 2147483647;
			files = (
			);
			inputPaths = (
				"$(SRCROOT)/.xcode.env",
				"$(SRCROOT)/.xcode.env.local",
			);
			name = "Bundle React Native code and images";
			outputPaths = (
			);
			runOnlyForDeploymentPostprocessing = 0;
			shellPath = /bin/sh;
			shellScript = "if [[ -f \"$PODS_ROOT/../.xcode.env\" ]]; then\n  source \"$PODS_ROOT/../.xcode.env\"\nfi\nif [[ -f \"$PODS_ROOT/../.xcode.env.local\" ]]; then\n  source \"$PODS_ROOT/../.xcode.env.local\"\nfi\n\n# The project root by default is one level up from the ios directory\nexport PROJECT_ROOT=\"$PROJECT_DIR\"/..\n\nif [[ \"$CONFIGURATION\" = *Debug* ]]; then\n  export SKIP_BUNDLING=1\nfi\nif [[ -z \"$ENTRY_FILE\" ]]; then\n  # Set the entry JS file using the bundler's entry resolution.\n  export ENTRY_FILE=\"$(\"$NODE_BINARY\" -e \"require('expo/scripts/resolveAppEntry')\" \"$PROJECT_ROOT\" ios absolute | tail -n 1)\"\nfi\n\nif [[ -z \"$CLI_PATH\" ]]; then\n  # Use Expo CLI\n  export CLI_PATH=\"$(\"$NODE_BINARY\" --print \"require.resolve('@expo/cli', { paths: [require.resolve('expo/package.json')] })\")\"\nfi\nif [[ -z \"$BUNDLE_COMMAND\" ]]; then\n  # Default Expo CLI command for bundling\n  export BUNDLE_COMMAND=\"export:embed\"\nfi\n\n# Source .xcode.env.updates if it exists to allow\n# SKIP_BUNDLING to be unset if needed\nif [[ -f \"$PODS_ROOT/../.xcode.env.updates\" ]]; then\n  source \"$PODS_ROOT/../.xcode.env.updates\"\nfi\n# Source local changes to allow overrides\n# if needed\nif [[ -f \"$PODS_ROOT/../.xcode.env.local\" ]]; then\n  source \"$PODS_ROOT/../.xcode.env.local\"\nfi\n\n`\"$NODE_BINARY\" --print \"require('path').dirname(require.resolve('react-native/package.json')) + '/scripts/react-native-xcode.sh'\"`\n\n";
		};
		08A4A3CD28434E44B6B9DE2E /* [CP] Check Pods Manifest.lock */ = {
			isa = PBXShellScriptBuildPhase;
			buildActionMask = 2147483647;
			files = (
			);
			inputFileListPaths = (
			);
			inputPaths = (
				"${PODS_PODFILE_DIR_PATH}/Podfile.lock",
				"${PODS_ROOT}/Manifest.lock",
			);
			name = "[CP] Check Pods Manifest.lock";
			outputFileListPaths = (
			);
			outputPaths = (
				"$(DERIVED_FILE_DIR)/Pods-Kortix-checkManifestLockResult.txt",
			);
			runOnlyForDeploymentPostprocessing = 0;
			shellPath = /bin/sh;
			shellScript = "diff \"${PODS_PODFILE_DIR_PATH}/Podfile.lock\" \"${PODS_ROOT}/Manifest.lock\" > /dev/null\nif [ $? != 0 ] ; then\n    # print error to STDERR\n    echo \"error: The sandbox is not in sync with the Podfile.lock. Run 'pod install' or update your CocoaPods installation.\" >&2\n    exit 1\nfi\n# This output is used by Xcode 'outputs' to avoid re-running this script phase.\necho \"SUCCESS\" > \"${SCRIPT_OUTPUT_FILE_0}\"\n";
			showEnvVarsInLog = 0;
		};
<<<<<<< HEAD
		3EE4678069BA88396220A2FC /* [CP] Embed Pods Frameworks */ = {
			isa = PBXShellScriptBuildPhase;
			buildActionMask = 2147483647;
			files = (
			);
			inputPaths = (
				"${PODS_ROOT}/Target Support Files/Pods-Kortix/Pods-Kortix-frameworks.sh",
				"${PODS_XCFRAMEWORKS_BUILD_DIR}/React-Core-prebuilt/React.framework/React",
				"${PODS_XCFRAMEWORKS_BUILD_DIR}/ReactNativeDependencies/ReactNativeDependencies.framework/ReactNativeDependencies",
				"${PODS_XCFRAMEWORKS_BUILD_DIR}/hermes-engine/Pre-built/hermes.framework/hermes",
			);
			name = "[CP] Embed Pods Frameworks";
			outputPaths = (
				"${TARGET_BUILD_DIR}/${FRAMEWORKS_FOLDER_PATH}/React.framework",
				"${TARGET_BUILD_DIR}/${FRAMEWORKS_FOLDER_PATH}/ReactNativeDependencies.framework",
				"${TARGET_BUILD_DIR}/${FRAMEWORKS_FOLDER_PATH}/hermes.framework",
			);
			runOnlyForDeploymentPostprocessing = 0;
			shellPath = /bin/sh;
			shellScript = "\"${PODS_ROOT}/Target Support Files/Pods-Kortix/Pods-Kortix-frameworks.sh\"\n";
			showEnvVarsInLog = 0;
		};
		631E08F813367F7699EA59EA /* [Expo] Configure project */ = {
=======
		3953F821B4B75337EC3C66A7 /* [CP] Embed Pods Frameworks */ = {
>>>>>>> 145feaf2
			isa = PBXShellScriptBuildPhase;
			buildActionMask = 2147483647;
			files = (
			);
			inputPaths = (
				"${PODS_ROOT}/Target Support Files/Pods-Kortix/Pods-Kortix-frameworks.sh",
				"${PODS_XCFRAMEWORKS_BUILD_DIR}/React-Core-prebuilt/React.framework/React",
				"${PODS_XCFRAMEWORKS_BUILD_DIR}/ReactNativeDependencies/ReactNativeDependencies.framework/ReactNativeDependencies",
				"${PODS_XCFRAMEWORKS_BUILD_DIR}/hermes-engine/Pre-built/hermes.framework/hermes",
			);
			name = "[CP] Embed Pods Frameworks";
			outputPaths = (
				"${TARGET_BUILD_DIR}/${FRAMEWORKS_FOLDER_PATH}/React.framework",
				"${TARGET_BUILD_DIR}/${FRAMEWORKS_FOLDER_PATH}/ReactNativeDependencies.framework",
				"${TARGET_BUILD_DIR}/${FRAMEWORKS_FOLDER_PATH}/hermes.framework",
			);
			runOnlyForDeploymentPostprocessing = 0;
			shellPath = /bin/sh;
			shellScript = "\"${PODS_ROOT}/Target Support Files/Pods-Kortix/Pods-Kortix-frameworks.sh\"\n";
			showEnvVarsInLog = 0;
		};
		800E24972A6A228C8D4807E9 /* [CP] Copy Pods Resources */ = {
			isa = PBXShellScriptBuildPhase;
			buildActionMask = 2147483647;
			files = (
			);
			inputPaths = (
				"${PODS_ROOT}/Target Support Files/Pods-Kortix/Pods-Kortix-resources.sh",
				"${PODS_CONFIGURATION_BUILD_DIR}/EXApplication/ExpoApplication_privacy.bundle",
				"${PODS_CONFIGURATION_BUILD_DIR}/EXConstants/EXConstants.bundle",
				"${PODS_CONFIGURATION_BUILD_DIR}/EXConstants/ExpoConstants_privacy.bundle",
				"${PODS_CONFIGURATION_BUILD_DIR}/EXNotifications/ExpoNotifications_privacy.bundle",
				"${PODS_CONFIGURATION_BUILD_DIR}/EXUpdates/EXUpdates.bundle",
				"${PODS_CONFIGURATION_BUILD_DIR}/ExpoDevice/ExpoDevice_privacy.bundle",
				"${PODS_CONFIGURATION_BUILD_DIR}/ExpoFileSystem/ExpoFileSystem_privacy.bundle",
				"${PODS_CONFIGURATION_BUILD_DIR}/ExpoSystemUI/ExpoSystemUI_privacy.bundle",
				"${PODS_CONFIGURATION_BUILD_DIR}/PurchasesHybridCommon/PurchasesHybridCommon.bundle",
				"${PODS_CONFIGURATION_BUILD_DIR}/RNCAsyncStorage/RNCAsyncStorage_resources.bundle",
				"${PODS_CONFIGURATION_BUILD_DIR}/RNSVG/RNSVGFilters.bundle",
				"${PODS_ROOT}/../../node_modules/react-native-vector-icons/Fonts/AntDesign.ttf",
				"${PODS_ROOT}/../../node_modules/react-native-vector-icons/Fonts/Entypo.ttf",
				"${PODS_ROOT}/../../node_modules/react-native-vector-icons/Fonts/EvilIcons.ttf",
				"${PODS_ROOT}/../../node_modules/react-native-vector-icons/Fonts/Feather.ttf",
				"${PODS_ROOT}/../../node_modules/react-native-vector-icons/Fonts/FontAwesome.ttf",
				"${PODS_ROOT}/../../node_modules/react-native-vector-icons/Fonts/FontAwesome5_Brands.ttf",
				"${PODS_ROOT}/../../node_modules/react-native-vector-icons/Fonts/FontAwesome5_Regular.ttf",
				"${PODS_ROOT}/../../node_modules/react-native-vector-icons/Fonts/FontAwesome5_Solid.ttf",
				"${PODS_ROOT}/../../node_modules/react-native-vector-icons/Fonts/FontAwesome6_Brands.ttf",
				"${PODS_ROOT}/../../node_modules/react-native-vector-icons/Fonts/FontAwesome6_Regular.ttf",
				"${PODS_ROOT}/../../node_modules/react-native-vector-icons/Fonts/FontAwesome6_Solid.ttf",
				"${PODS_ROOT}/../../node_modules/react-native-vector-icons/Fonts/Fontisto.ttf",
				"${PODS_ROOT}/../../node_modules/react-native-vector-icons/Fonts/Foundation.ttf",
				"${PODS_ROOT}/../../node_modules/react-native-vector-icons/Fonts/Ionicons.ttf",
				"${PODS_ROOT}/../../node_modules/react-native-vector-icons/Fonts/MaterialCommunityIcons.ttf",
				"${PODS_ROOT}/../../node_modules/react-native-vector-icons/Fonts/MaterialIcons.ttf",
				"${PODS_ROOT}/../../node_modules/react-native-vector-icons/Fonts/Octicons.ttf",
				"${PODS_ROOT}/../../node_modules/react-native-vector-icons/Fonts/SimpleLineIcons.ttf",
				"${PODS_ROOT}/../../node_modules/react-native-vector-icons/Fonts/Zocial.ttf",
				"${PODS_CONFIGURATION_BUILD_DIR}/ReachabilitySwift/ReachabilitySwift.bundle",
				"${PODS_CONFIGURATION_BUILD_DIR}/React-Core/React-Core_privacy.bundle",
				"${PODS_CONFIGURATION_BUILD_DIR}/React-cxxreact/React-cxxreact_privacy.bundle",
				"${PODS_CONFIGURATION_BUILD_DIR}/RevenueCat/RevenueCat.bundle",
				"${PODS_CONFIGURATION_BUILD_DIR}/RevenueCatUI/RevenueCat_RevenueCatUI.bundle",
				"${PODS_CONFIGURATION_BUILD_DIR}/expo-dev-launcher/EXDevLauncher.bundle",
				"${PODS_CONFIGURATION_BUILD_DIR}/expo-dev-menu/EXDevMenu.bundle",
				"${PODS_CONFIGURATION_BUILD_DIR}/lottie-ios/LottiePrivacyInfo.bundle",
				"${PODS_CONFIGURATION_BUILD_DIR}/lottie-react-native/Lottie_React_Native_Privacy.bundle",
			);
			name = "[CP] Copy Pods Resources";
			outputPaths = (
				"${TARGET_BUILD_DIR}/${UNLOCALIZED_RESOURCES_FOLDER_PATH}/ExpoApplication_privacy.bundle",
				"${TARGET_BUILD_DIR}/${UNLOCALIZED_RESOURCES_FOLDER_PATH}/EXConstants.bundle",
				"${TARGET_BUILD_DIR}/${UNLOCALIZED_RESOURCES_FOLDER_PATH}/ExpoConstants_privacy.bundle",
				"${TARGET_BUILD_DIR}/${UNLOCALIZED_RESOURCES_FOLDER_PATH}/ExpoNotifications_privacy.bundle",
				"${TARGET_BUILD_DIR}/${UNLOCALIZED_RESOURCES_FOLDER_PATH}/EXUpdates.bundle",
				"${TARGET_BUILD_DIR}/${UNLOCALIZED_RESOURCES_FOLDER_PATH}/ExpoDevice_privacy.bundle",
				"${TARGET_BUILD_DIR}/${UNLOCALIZED_RESOURCES_FOLDER_PATH}/ExpoFileSystem_privacy.bundle",
				"${TARGET_BUILD_DIR}/${UNLOCALIZED_RESOURCES_FOLDER_PATH}/ExpoSystemUI_privacy.bundle",
				"${TARGET_BUILD_DIR}/${UNLOCALIZED_RESOURCES_FOLDER_PATH}/PurchasesHybridCommon.bundle",
				"${TARGET_BUILD_DIR}/${UNLOCALIZED_RESOURCES_FOLDER_PATH}/RNCAsyncStorage_resources.bundle",
				"${TARGET_BUILD_DIR}/${UNLOCALIZED_RESOURCES_FOLDER_PATH}/RNSVGFilters.bundle",
				"${TARGET_BUILD_DIR}/${UNLOCALIZED_RESOURCES_FOLDER_PATH}/AntDesign.ttf",
				"${TARGET_BUILD_DIR}/${UNLOCALIZED_RESOURCES_FOLDER_PATH}/Entypo.ttf",
				"${TARGET_BUILD_DIR}/${UNLOCALIZED_RESOURCES_FOLDER_PATH}/EvilIcons.ttf",
				"${TARGET_BUILD_DIR}/${UNLOCALIZED_RESOURCES_FOLDER_PATH}/Feather.ttf",
				"${TARGET_BUILD_DIR}/${UNLOCALIZED_RESOURCES_FOLDER_PATH}/FontAwesome.ttf",
				"${TARGET_BUILD_DIR}/${UNLOCALIZED_RESOURCES_FOLDER_PATH}/FontAwesome5_Brands.ttf",
				"${TARGET_BUILD_DIR}/${UNLOCALIZED_RESOURCES_FOLDER_PATH}/FontAwesome5_Regular.ttf",
				"${TARGET_BUILD_DIR}/${UNLOCALIZED_RESOURCES_FOLDER_PATH}/FontAwesome5_Solid.ttf",
				"${TARGET_BUILD_DIR}/${UNLOCALIZED_RESOURCES_FOLDER_PATH}/FontAwesome6_Brands.ttf",
				"${TARGET_BUILD_DIR}/${UNLOCALIZED_RESOURCES_FOLDER_PATH}/FontAwesome6_Regular.ttf",
				"${TARGET_BUILD_DIR}/${UNLOCALIZED_RESOURCES_FOLDER_PATH}/FontAwesome6_Solid.ttf",
				"${TARGET_BUILD_DIR}/${UNLOCALIZED_RESOURCES_FOLDER_PATH}/Fontisto.ttf",
				"${TARGET_BUILD_DIR}/${UNLOCALIZED_RESOURCES_FOLDER_PATH}/Foundation.ttf",
				"${TARGET_BUILD_DIR}/${UNLOCALIZED_RESOURCES_FOLDER_PATH}/Ionicons.ttf",
				"${TARGET_BUILD_DIR}/${UNLOCALIZED_RESOURCES_FOLDER_PATH}/MaterialCommunityIcons.ttf",
				"${TARGET_BUILD_DIR}/${UNLOCALIZED_RESOURCES_FOLDER_PATH}/MaterialIcons.ttf",
				"${TARGET_BUILD_DIR}/${UNLOCALIZED_RESOURCES_FOLDER_PATH}/Octicons.ttf",
				"${TARGET_BUILD_DIR}/${UNLOCALIZED_RESOURCES_FOLDER_PATH}/SimpleLineIcons.ttf",
				"${TARGET_BUILD_DIR}/${UNLOCALIZED_RESOURCES_FOLDER_PATH}/Zocial.ttf",
				"${TARGET_BUILD_DIR}/${UNLOCALIZED_RESOURCES_FOLDER_PATH}/ReachabilitySwift.bundle",
				"${TARGET_BUILD_DIR}/${UNLOCALIZED_RESOURCES_FOLDER_PATH}/React-Core_privacy.bundle",
				"${TARGET_BUILD_DIR}/${UNLOCALIZED_RESOURCES_FOLDER_PATH}/React-cxxreact_privacy.bundle",
				"${TARGET_BUILD_DIR}/${UNLOCALIZED_RESOURCES_FOLDER_PATH}/RevenueCat.bundle",
				"${TARGET_BUILD_DIR}/${UNLOCALIZED_RESOURCES_FOLDER_PATH}/RevenueCat_RevenueCatUI.bundle",
				"${TARGET_BUILD_DIR}/${UNLOCALIZED_RESOURCES_FOLDER_PATH}/EXDevLauncher.bundle",
				"${TARGET_BUILD_DIR}/${UNLOCALIZED_RESOURCES_FOLDER_PATH}/EXDevMenu.bundle",
				"${TARGET_BUILD_DIR}/${UNLOCALIZED_RESOURCES_FOLDER_PATH}/LottiePrivacyInfo.bundle",
				"${TARGET_BUILD_DIR}/${UNLOCALIZED_RESOURCES_FOLDER_PATH}/Lottie_React_Native_Privacy.bundle",
			);
			runOnlyForDeploymentPostprocessing = 0;
			shellPath = /bin/sh;
			shellScript = "\"${PODS_ROOT}/Target Support Files/Pods-Kortix/Pods-Kortix-resources.sh\"\n";
			showEnvVarsInLog = 0;
		};
<<<<<<< HEAD
=======
		FCE5E7400F3669169C765CE9 /* [Expo] Configure project */ = {
			isa = PBXShellScriptBuildPhase;
			alwaysOutOfDate = 1;
			buildActionMask = 2147483647;
			files = (
			);
			inputFileListPaths = (
			);
			inputPaths = (
				"$(SRCROOT)/.xcode.env",
				"$(SRCROOT)/.xcode.env.local",
				"$(SRCROOT)/Kortix/Kortix.entitlements",
				"$(SRCROOT)/Pods/Target Support Files/Pods-Kortix/expo-configure-project.sh",
			);
			name = "[Expo] Configure project";
			outputFileListPaths = (
			);
			outputPaths = (
				"$(SRCROOT)/Pods/Target Support Files/Pods-Kortix/ExpoModulesProvider.swift",
			);
			runOnlyForDeploymentPostprocessing = 0;
			shellPath = /bin/sh;
			shellScript = "# This script configures Expo modules and generates the modules provider file.\nbash -l -c \"./Pods/Target\\ Support\\ Files/Pods-Kortix/expo-configure-project.sh\"\n";
		};
>>>>>>> 145feaf2
/* End PBXShellScriptBuildPhase section */

/* Begin PBXSourcesBuildPhase section */
		13B07F871A680F5B00A75B9A /* Sources */ = {
			isa = PBXSourcesBuildPhase;
			buildActionMask = 2147483647;
			files = (
				F11748422D0307B40044C1D9 /* AppDelegate.swift in Sources */,
<<<<<<< HEAD
				A44D6732A419E6A5DE186183 /* ExpoModulesProvider.swift in Sources */,
=======
				F0FCEEE38218131AB8E78ADB /* ExpoModulesProvider.swift in Sources */,
>>>>>>> 145feaf2
			);
			runOnlyForDeploymentPostprocessing = 0;
		};
/* End PBXSourcesBuildPhase section */

/* Begin XCBuildConfiguration section */
		13B07F941A680F5B00A75B9A /* Debug */ = {
			isa = XCBuildConfiguration;
<<<<<<< HEAD
			baseConfigurationReference = 16AA03429687BF55B03E0D86 /* Pods-Kortix.debug.xcconfig */;
=======
			baseConfigurationReference = 4FBB901D0536BFDC864AD67E /* Pods-Kortix.debug.xcconfig */;
>>>>>>> 145feaf2
			buildSettings = {
				ASSETCATALOG_COMPILER_APPICON_NAME = AppIcon;
				CLANG_ENABLE_MODULES = YES;
				CODE_SIGN_ENTITLEMENTS = Kortix/Kortix.entitlements;
				CODE_SIGN_IDENTITY = "Apple Development";
				CODE_SIGN_STYLE = Automatic;
				CURRENT_PROJECT_VERSION = 1;
<<<<<<< HEAD
=======
				DEVELOPMENT_TEAM = T8G9J33433;
>>>>>>> 145feaf2
				ENABLE_BITCODE = NO;
				GCC_PREPROCESSOR_DEFINITIONS = (
					"$(inherited)",
					"FB_SONARKIT_ENABLED=1",
				);
				INFOPLIST_FILE = Kortix/Info.plist;
				IPHONEOS_DEPLOYMENT_TARGET = 15.1;
				LD_RUNPATH_SEARCH_PATHS = (
					"$(inherited)",
					"@executable_path/Frameworks",
				);
				MARKETING_VERSION = 1.0;
				OTHER_LDFLAGS = (
					"$(inherited)",
					"-ObjC",
					"-lc++",
				);
				OTHER_SWIFT_FLAGS = "$(inherited) -D EXPO_CONFIGURATION_DEBUG";
				PRODUCT_BUNDLE_IDENTIFIER = com.kortix.app;
				PRODUCT_NAME = Kortix;
				SWIFT_OBJC_BRIDGING_HEADER = "Kortix/Kortix-Bridging-Header.h";
				SWIFT_OPTIMIZATION_LEVEL = "-Onone";
				SWIFT_VERSION = 5.0;
				TARGETED_DEVICE_FAMILY = "1,2";
				VERSIONING_SYSTEM = "apple-generic";
				DEVELOPMENT_TEAM = "X8RLQ7XJXL";
				CODE_SIGN_IDENTITY = "Apple Development";
				CODE_SIGN_STYLE = Automatic;
			};
			name = Debug;
		};
		13B07F951A680F5B00A75B9A /* Release */ = {
			isa = XCBuildConfiguration;
<<<<<<< HEAD
			baseConfigurationReference = 4543340A51414B26ABF252A5 /* Pods-Kortix.release.xcconfig */;
=======
			baseConfigurationReference = C62DFF0499559DCAC8E122B9 /* Pods-Kortix.release.xcconfig */;
>>>>>>> 145feaf2
			buildSettings = {
				ASSETCATALOG_COMPILER_APPICON_NAME = AppIcon;
				CLANG_ENABLE_MODULES = YES;
				CODE_SIGN_ENTITLEMENTS = Kortix/Kortix.entitlements;
				CODE_SIGN_IDENTITY = "Apple Development";
				CODE_SIGN_STYLE = Automatic;
				CURRENT_PROJECT_VERSION = 1;
<<<<<<< HEAD
=======
				DEVELOPMENT_TEAM = T8G9J33433;
>>>>>>> 145feaf2
				INFOPLIST_FILE = Kortix/Info.plist;
				IPHONEOS_DEPLOYMENT_TARGET = 15.1;
				LD_RUNPATH_SEARCH_PATHS = (
					"$(inherited)",
					"@executable_path/Frameworks",
				);
				MARKETING_VERSION = 1.0;
				OTHER_LDFLAGS = (
					"$(inherited)",
					"-ObjC",
					"-lc++",
				);
				OTHER_SWIFT_FLAGS = "$(inherited) -D EXPO_CONFIGURATION_RELEASE";
				PRODUCT_BUNDLE_IDENTIFIER = com.kortix.app;
				PRODUCT_NAME = Kortix;
				SWIFT_OBJC_BRIDGING_HEADER = "Kortix/Kortix-Bridging-Header.h";
				SWIFT_VERSION = 5.0;
				TARGETED_DEVICE_FAMILY = "1,2";
				VERSIONING_SYSTEM = "apple-generic";
				DEVELOPMENT_TEAM = "X8RLQ7XJXL";
				CODE_SIGN_IDENTITY = "Apple Development";
				CODE_SIGN_STYLE = Automatic;
			};
			name = Release;
		};
		83CBBA201A601CBA00E9B192 /* Debug */ = {
			isa = XCBuildConfiguration;
			buildSettings = {
				ALWAYS_SEARCH_USER_PATHS = NO;
				CLANG_ANALYZER_LOCALIZABILITY_NONLOCALIZED = YES;
				CLANG_CXX_LANGUAGE_STANDARD = "c++20";
				CLANG_CXX_LIBRARY = "libc++";
				CLANG_ENABLE_MODULES = YES;
				CLANG_ENABLE_OBJC_ARC = YES;
				CLANG_WARN_BLOCK_CAPTURE_AUTORELEASING = YES;
				CLANG_WARN_BOOL_CONVERSION = YES;
				CLANG_WARN_COMMA = YES;
				CLANG_WARN_CONSTANT_CONVERSION = YES;
				CLANG_WARN_DEPRECATED_OBJC_IMPLEMENTATIONS = YES;
				CLANG_WARN_DIRECT_OBJC_ISA_USAGE = YES_ERROR;
				CLANG_WARN_EMPTY_BODY = YES;
				CLANG_WARN_ENUM_CONVERSION = YES;
				CLANG_WARN_INFINITE_RECURSION = YES;
				CLANG_WARN_INT_CONVERSION = YES;
				CLANG_WARN_NON_LITERAL_NULL_CONVERSION = YES;
				CLANG_WARN_OBJC_IMPLICIT_RETAIN_SELF = YES;
				CLANG_WARN_OBJC_LITERAL_CONVERSION = YES;
				CLANG_WARN_OBJC_ROOT_CLASS = YES_ERROR;
				CLANG_WARN_RANGE_LOOP_ANALYSIS = YES;
				CLANG_WARN_STRICT_PROTOTYPES = YES;
				CLANG_WARN_SUSPICIOUS_MOVE = YES;
				CLANG_WARN_UNREACHABLE_CODE = YES;
				CLANG_WARN__DUPLICATE_METHOD_MATCH = YES;
				"CODE_SIGN_IDENTITY[sdk=iphoneos*]" = "iPhone Developer";
				COPY_PHASE_STRIP = NO;
				ENABLE_STRICT_OBJC_MSGSEND = YES;
				ENABLE_TESTABILITY = YES;
				GCC_C_LANGUAGE_STANDARD = gnu99;
				GCC_DYNAMIC_NO_PIC = NO;
				GCC_NO_COMMON_BLOCKS = YES;
				GCC_OPTIMIZATION_LEVEL = 0;
				GCC_PREPROCESSOR_DEFINITIONS = (
					"DEBUG=1",
					"$(inherited)",
				);
				GCC_SYMBOLS_PRIVATE_EXTERN = NO;
				GCC_WARN_64_TO_32_BIT_CONVERSION = YES;
				GCC_WARN_ABOUT_RETURN_TYPE = YES_ERROR;
				GCC_WARN_UNDECLARED_SELECTOR = YES;
				GCC_WARN_UNINITIALIZED_AUTOS = YES_AGGRESSIVE;
				GCC_WARN_UNUSED_FUNCTION = YES;
				GCC_WARN_UNUSED_VARIABLE = YES;
				HEADER_SEARCH_PATHS = (
					"$(inherited)",
					"${PODS_ROOT}/ReactCommon",
					"${PODS_ROOT}/ReactCommon/react/nativemodule/core",
					"${PODS_ROOT}/React-runtimeexecutor",
					"${PODS_ROOT}/React-runtimeexecutor/platform/ios",
					"${PODS_ROOT}/ReactCommon-Samples",
					"${PODS_ROOT}/ReactCommon-Samples/platform/ios",
					"${PODS_ROOT}/React-Fabric/react/renderer/components/view/platform/cxx",
					"${PODS_ROOT}/React-NativeModulesApple",
					"${PODS_ROOT}/React-graphics",
					"${PODS_ROOT}/React-graphics/react/renderer/graphics/platform/ios",
				);
				IPHONEOS_DEPLOYMENT_TARGET = 15.1;
				LD_RUNPATH_SEARCH_PATHS = (
					/usr/lib/swift,
					"$(inherited)",
				);
				LIBRARY_SEARCH_PATHS = "$(SDKROOT)/usr/lib/swift\"$(inherited)\"";
				MTL_ENABLE_DEBUG_INFO = YES;
				ONLY_ACTIVE_ARCH = YES;
				REACT_NATIVE_PATH = "${PODS_ROOT}/../../node_modules/react-native";
				SDKROOT = iphoneos;
				SWIFT_ACTIVE_COMPILATION_CONDITIONS = "$(inherited) DEBUG";
				SWIFT_ENABLE_EXPLICIT_MODULES = NO;
				USE_HERMES = true;
			};
			name = Debug;
		};
		83CBBA211A601CBA00E9B192 /* Release */ = {
			isa = XCBuildConfiguration;
			buildSettings = {
				ALWAYS_SEARCH_USER_PATHS = NO;
				CLANG_ANALYZER_LOCALIZABILITY_NONLOCALIZED = YES;
				CLANG_CXX_LANGUAGE_STANDARD = "c++20";
				CLANG_CXX_LIBRARY = "libc++";
				CLANG_ENABLE_MODULES = YES;
				CLANG_ENABLE_OBJC_ARC = YES;
				CLANG_WARN_BLOCK_CAPTURE_AUTORELEASING = YES;
				CLANG_WARN_BOOL_CONVERSION = YES;
				CLANG_WARN_COMMA = YES;
				CLANG_WARN_CONSTANT_CONVERSION = YES;
				CLANG_WARN_DEPRECATED_OBJC_IMPLEMENTATIONS = YES;
				CLANG_WARN_DIRECT_OBJC_ISA_USAGE = YES_ERROR;
				CLANG_WARN_EMPTY_BODY = YES;
				CLANG_WARN_ENUM_CONVERSION = YES;
				CLANG_WARN_INFINITE_RECURSION = YES;
				CLANG_WARN_INT_CONVERSION = YES;
				CLANG_WARN_NON_LITERAL_NULL_CONVERSION = YES;
				CLANG_WARN_OBJC_IMPLICIT_RETAIN_SELF = YES;
				CLANG_WARN_OBJC_LITERAL_CONVERSION = YES;
				CLANG_WARN_OBJC_ROOT_CLASS = YES_ERROR;
				CLANG_WARN_RANGE_LOOP_ANALYSIS = YES;
				CLANG_WARN_STRICT_PROTOTYPES = YES;
				CLANG_WARN_SUSPICIOUS_MOVE = YES;
				CLANG_WARN_UNREACHABLE_CODE = YES;
				CLANG_WARN__DUPLICATE_METHOD_MATCH = YES;
				"CODE_SIGN_IDENTITY[sdk=iphoneos*]" = "iPhone Developer";
				COPY_PHASE_STRIP = YES;
				ENABLE_NS_ASSERTIONS = NO;
				ENABLE_STRICT_OBJC_MSGSEND = YES;
				GCC_C_LANGUAGE_STANDARD = gnu99;
				GCC_NO_COMMON_BLOCKS = YES;
				GCC_WARN_64_TO_32_BIT_CONVERSION = YES;
				GCC_WARN_ABOUT_RETURN_TYPE = YES_ERROR;
				GCC_WARN_UNDECLARED_SELECTOR = YES;
				GCC_WARN_UNINITIALIZED_AUTOS = YES_AGGRESSIVE;
				GCC_WARN_UNUSED_FUNCTION = YES;
				GCC_WARN_UNUSED_VARIABLE = YES;
				HEADER_SEARCH_PATHS = (
					"$(inherited)",
					"${PODS_ROOT}/ReactCommon",
					"${PODS_ROOT}/ReactCommon/react/nativemodule/core",
					"${PODS_ROOT}/React-runtimeexecutor",
					"${PODS_ROOT}/React-runtimeexecutor/platform/ios",
					"${PODS_ROOT}/ReactCommon-Samples",
					"${PODS_ROOT}/ReactCommon-Samples/platform/ios",
					"${PODS_ROOT}/React-Fabric/react/renderer/components/view/platform/cxx",
					"${PODS_ROOT}/React-NativeModulesApple",
					"${PODS_ROOT}/React-graphics",
					"${PODS_ROOT}/React-graphics/react/renderer/graphics/platform/ios",
				);
				IPHONEOS_DEPLOYMENT_TARGET = 15.1;
				LD_RUNPATH_SEARCH_PATHS = (
					/usr/lib/swift,
					"$(inherited)",
				);
				LIBRARY_SEARCH_PATHS = "$(SDKROOT)/usr/lib/swift\"$(inherited)\"";
				MTL_ENABLE_DEBUG_INFO = NO;
				REACT_NATIVE_PATH = "${PODS_ROOT}/../../node_modules/react-native";
				SDKROOT = iphoneos;
				SWIFT_ENABLE_EXPLICIT_MODULES = NO;
				USE_HERMES = true;
				VALIDATE_PRODUCT = YES;
			};
			name = Release;
		};
/* End XCBuildConfiguration section */

/* Begin XCConfigurationList section */
		13B07F931A680F5B00A75B9A /* Build configuration list for PBXNativeTarget "Kortix" */ = {
			isa = XCConfigurationList;
			buildConfigurations = (
				13B07F941A680F5B00A75B9A /* Debug */,
				13B07F951A680F5B00A75B9A /* Release */,
			);
			defaultConfigurationIsVisible = 0;
			defaultConfigurationName = Release;
		};
		83CBB9FA1A601CBA00E9B192 /* Build configuration list for PBXProject "Kortix" */ = {
			isa = XCConfigurationList;
			buildConfigurations = (
				83CBBA201A601CBA00E9B192 /* Debug */,
				83CBBA211A601CBA00E9B192 /* Release */,
			);
			defaultConfigurationIsVisible = 0;
			defaultConfigurationName = Release;
		};
/* End XCConfigurationList section */
	};
	rootObject = 83CBB9F71A601CBA00E9B192 /* Project object */;
}<|MERGE_RESOLUTION|>--- conflicted
+++ resolved
@@ -8,19 +8,8 @@
 
 /* Begin PBXBuildFile section */
 		13B07FBF1A68108700A75B9A /* Images.xcassets in Resources */ = {isa = PBXBuildFile; fileRef = 13B07FB51A68108700A75B9A /* Images.xcassets */; };
-<<<<<<< HEAD
-		3E461D99554A48A4959DE609 /* SplashScreen.storyboard in Resources */ = {isa = PBXBuildFile; fileRef = AA286B85B6C04FC6940260E9 /* SplashScreen.storyboard */; };
-		A1E7E0BD4332B119686A9898 /* PrivacyInfo.xcprivacy in Resources */ = {isa = PBXBuildFile; fileRef = 8F9797E5FDF654BE7F97217E /* PrivacyInfo.xcprivacy */; };
-		A44D6732A419E6A5DE186183 /* ExpoModulesProvider.swift in Sources */ = {isa = PBXBuildFile; fileRef = 613FDCE20B22D9E81C725D40 /* ExpoModulesProvider.swift */; };
-		BB2F792D24A3F905000567C9 /* Expo.plist in Resources */ = {isa = PBXBuildFile; fileRef = BB2F792C24A3F905000567C9 /* Expo.plist */; };
-		D6D643DBDE616581121A68CC /* Pods_Kortix.framework in Frameworks */ = {isa = PBXBuildFile; fileRef = B46D17FCC2ABBEA1CCBFEB58 /* Pods_Kortix.framework */; };
-=======
-		321196A2A57FA1BEBE076264 /* PrivacyInfo.xcprivacy in Resources */ = {isa = PBXBuildFile; fileRef = 5E97B58C4E1A5D28C2994368 /* PrivacyInfo.xcprivacy */; };
 		3E461D99554A48A4959DE609 /* SplashScreen.storyboard in Resources */ = {isa = PBXBuildFile; fileRef = AA286B85B6C04FC6940260E9 /* SplashScreen.storyboard */; };
 		BB2F792D24A3F905000567C9 /* Expo.plist in Resources */ = {isa = PBXBuildFile; fileRef = BB2F792C24A3F905000567C9 /* Expo.plist */; };
-		D93BA26A9DF86D8872B400DD /* Pods_Kortix.framework in Frameworks */ = {isa = PBXBuildFile; fileRef = 5FE8856000B24BF02F55FAEE /* Pods_Kortix.framework */; };
-		F0FCEEE38218131AB8E78ADB /* ExpoModulesProvider.swift in Sources */ = {isa = PBXBuildFile; fileRef = 2DB8FBE200F590EE57909B00 /* ExpoModulesProvider.swift */; };
->>>>>>> 145feaf2
 		F11748422D0307B40044C1D9 /* AppDelegate.swift in Sources */ = {isa = PBXBuildFile; fileRef = F11748412D0307B40044C1D9 /* AppDelegate.swift */; };
 /* End PBXBuildFile section */
 
@@ -28,24 +17,8 @@
 		13B07F961A680F5B00A75B9A /* Kortix.app */ = {isa = PBXFileReference; explicitFileType = wrapper.application; includeInIndex = 0; path = Kortix.app; sourceTree = BUILT_PRODUCTS_DIR; };
 		13B07FB51A68108700A75B9A /* Images.xcassets */ = {isa = PBXFileReference; lastKnownFileType = folder.assetcatalog; name = Images.xcassets; path = Kortix/Images.xcassets; sourceTree = "<group>"; };
 		13B07FB61A68108700A75B9A /* Info.plist */ = {isa = PBXFileReference; fileEncoding = 4; lastKnownFileType = text.plist.xml; name = Info.plist; path = Kortix/Info.plist; sourceTree = "<group>"; };
-<<<<<<< HEAD
-		16AA03429687BF55B03E0D86 /* Pods-Kortix.debug.xcconfig */ = {isa = PBXFileReference; includeInIndex = 1; lastKnownFileType = text.xcconfig; name = "Pods-Kortix.debug.xcconfig"; path = "Target Support Files/Pods-Kortix/Pods-Kortix.debug.xcconfig"; sourceTree = "<group>"; };
-		4543340A51414B26ABF252A5 /* Pods-Kortix.release.xcconfig */ = {isa = PBXFileReference; includeInIndex = 1; lastKnownFileType = text.xcconfig; name = "Pods-Kortix.release.xcconfig"; path = "Target Support Files/Pods-Kortix/Pods-Kortix.release.xcconfig"; sourceTree = "<group>"; };
-		613FDCE20B22D9E81C725D40 /* ExpoModulesProvider.swift */ = {isa = PBXFileReference; includeInIndex = 1; lastKnownFileType = sourcecode.swift; name = ExpoModulesProvider.swift; path = "Pods/Target Support Files/Pods-Kortix/ExpoModulesProvider.swift"; sourceTree = "<group>"; };
-		8F9797E5FDF654BE7F97217E /* PrivacyInfo.xcprivacy */ = {isa = PBXFileReference; includeInIndex = 1; name = PrivacyInfo.xcprivacy; path = Kortix/PrivacyInfo.xcprivacy; sourceTree = "<group>"; };
-=======
-		2DB8FBE200F590EE57909B00 /* ExpoModulesProvider.swift */ = {isa = PBXFileReference; includeInIndex = 1; lastKnownFileType = sourcecode.swift; name = ExpoModulesProvider.swift; path = "Pods/Target Support Files/Pods-Kortix/ExpoModulesProvider.swift"; sourceTree = "<group>"; };
-		4FBB901D0536BFDC864AD67E /* Pods-Kortix.debug.xcconfig */ = {isa = PBXFileReference; includeInIndex = 1; lastKnownFileType = text.xcconfig; name = "Pods-Kortix.debug.xcconfig"; path = "Target Support Files/Pods-Kortix/Pods-Kortix.debug.xcconfig"; sourceTree = "<group>"; };
-		5E97B58C4E1A5D28C2994368 /* PrivacyInfo.xcprivacy */ = {isa = PBXFileReference; includeInIndex = 1; name = PrivacyInfo.xcprivacy; path = Kortix/PrivacyInfo.xcprivacy; sourceTree = "<group>"; };
-		5FE8856000B24BF02F55FAEE /* Pods_Kortix.framework */ = {isa = PBXFileReference; explicitFileType = wrapper.framework; includeInIndex = 0; path = Pods_Kortix.framework; sourceTree = BUILT_PRODUCTS_DIR; };
->>>>>>> 145feaf2
 		AA286B85B6C04FC6940260E9 /* SplashScreen.storyboard */ = {isa = PBXFileReference; fileEncoding = 4; lastKnownFileType = file.storyboard; name = SplashScreen.storyboard; path = Kortix/SplashScreen.storyboard; sourceTree = "<group>"; };
-		B46D17FCC2ABBEA1CCBFEB58 /* Pods_Kortix.framework */ = {isa = PBXFileReference; explicitFileType = wrapper.framework; includeInIndex = 0; path = Pods_Kortix.framework; sourceTree = BUILT_PRODUCTS_DIR; };
 		BB2F792C24A3F905000567C9 /* Expo.plist */ = {isa = PBXFileReference; fileEncoding = 4; lastKnownFileType = text.plist.xml; path = Expo.plist; sourceTree = "<group>"; };
-<<<<<<< HEAD
-=======
-		C62DFF0499559DCAC8E122B9 /* Pods-Kortix.release.xcconfig */ = {isa = PBXFileReference; includeInIndex = 1; lastKnownFileType = text.xcconfig; name = "Pods-Kortix.release.xcconfig"; path = "Target Support Files/Pods-Kortix/Pods-Kortix.release.xcconfig"; sourceTree = "<group>"; };
->>>>>>> 145feaf2
 		ED297162215061F000B7C4FE /* JavaScriptCore.framework */ = {isa = PBXFileReference; lastKnownFileType = wrapper.framework; name = JavaScriptCore.framework; path = System/Library/Frameworks/JavaScriptCore.framework; sourceTree = SDKROOT; };
 		F11748412D0307B40044C1D9 /* AppDelegate.swift */ = {isa = PBXFileReference; lastKnownFileType = sourcecode.swift; name = AppDelegate.swift; path = Kortix/AppDelegate.swift; sourceTree = "<group>"; };
 		F11748442D0722820044C1D9 /* Kortix-Bridging-Header.h */ = {isa = PBXFileReference; lastKnownFileType = sourcecode.c.h; name = "Kortix-Bridging-Header.h"; path = "Kortix/Kortix-Bridging-Header.h"; sourceTree = "<group>"; };
@@ -56,30 +29,12 @@
 			isa = PBXFrameworksBuildPhase;
 			buildActionMask = 2147483647;
 			files = (
-<<<<<<< HEAD
-				D6D643DBDE616581121A68CC /* Pods_Kortix.framework in Frameworks */,
-=======
-				D93BA26A9DF86D8872B400DD /* Pods_Kortix.framework in Frameworks */,
->>>>>>> 145feaf2
 			);
 			runOnlyForDeploymentPostprocessing = 0;
 		};
 /* End PBXFrameworksBuildPhase section */
 
 /* Begin PBXGroup section */
-<<<<<<< HEAD
-		0B172A60324337EC94C6E590 /* Pods */ = {
-			isa = PBXGroup;
-			children = (
-				16AA03429687BF55B03E0D86 /* Pods-Kortix.debug.xcconfig */,
-				4543340A51414B26ABF252A5 /* Pods-Kortix.release.xcconfig */,
-			);
-			name = Pods;
-			path = Pods;
-			sourceTree = "<group>";
-		};
-=======
->>>>>>> 145feaf2
 		13B07FAE1A68108700A75B9A /* Kortix */ = {
 			isa = PBXGroup;
 			children = (
@@ -89,49 +44,18 @@
 				13B07FB51A68108700A75B9A /* Images.xcassets */,
 				13B07FB61A68108700A75B9A /* Info.plist */,
 				AA286B85B6C04FC6940260E9 /* SplashScreen.storyboard */,
-<<<<<<< HEAD
-				8F9797E5FDF654BE7F97217E /* PrivacyInfo.xcprivacy */,
-=======
-				5E97B58C4E1A5D28C2994368 /* PrivacyInfo.xcprivacy */,
->>>>>>> 145feaf2
 			);
 			name = Kortix;
 			sourceTree = "<group>";
 		};
-		27F60C3EE8D4A8E00A7A0DBE /* Pods */ = {
-			isa = PBXGroup;
-			children = (
-				4FBB901D0536BFDC864AD67E /* Pods-Kortix.debug.xcconfig */,
-				C62DFF0499559DCAC8E122B9 /* Pods-Kortix.release.xcconfig */,
-			);
-			name = Pods;
-			path = Pods;
-			sourceTree = "<group>";
-		};
 		2D16E6871FA4F8E400B85C8A /* Frameworks */ = {
 			isa = PBXGroup;
 			children = (
 				ED297162215061F000B7C4FE /* JavaScriptCore.framework */,
-<<<<<<< HEAD
-				B46D17FCC2ABBEA1CCBFEB58 /* Pods_Kortix.framework */,
-=======
-				5FE8856000B24BF02F55FAEE /* Pods_Kortix.framework */,
->>>>>>> 145feaf2
 			);
 			name = Frameworks;
 			sourceTree = "<group>";
 		};
-<<<<<<< HEAD
-=======
-		5C23F4FF6865A8A499977192 /* ExpoModulesProviders */ = {
-			isa = PBXGroup;
-			children = (
-				A616EA7D6FD2BB5A5BA029DD /* Kortix */,
-			);
-			name = ExpoModulesProviders;
-			sourceTree = "<group>";
-		};
->>>>>>> 145feaf2
 		832341AE1AAA6A7D00B99B32 /* Libraries */ = {
 			isa = PBXGroup;
 			children = (
@@ -146,13 +70,6 @@
 				832341AE1AAA6A7D00B99B32 /* Libraries */,
 				83CBBA001A601CBA00E9B192 /* Products */,
 				2D16E6871FA4F8E400B85C8A /* Frameworks */,
-<<<<<<< HEAD
-				0B172A60324337EC94C6E590 /* Pods */,
-				C1F0237AE971428AA4AD9D65 /* ExpoModulesProviders */,
-=======
-				27F60C3EE8D4A8E00A7A0DBE /* Pods */,
-				5C23F4FF6865A8A499977192 /* ExpoModulesProviders */,
->>>>>>> 145feaf2
 			);
 			indentWidth = 2;
 			sourceTree = "<group>";
@@ -167,36 +84,13 @@
 			name = Products;
 			sourceTree = "<group>";
 		};
-<<<<<<< HEAD
 		BB2F792B24A3F905000567C9 /* Supporting */ = {
 			isa = PBXGroup;
 			children = (
 				BB2F792C24A3F905000567C9 /* Expo.plist */,
-=======
-		A616EA7D6FD2BB5A5BA029DD /* Kortix */ = {
-			isa = PBXGroup;
-			children = (
-				2DB8FBE200F590EE57909B00 /* ExpoModulesProvider.swift */,
->>>>>>> 145feaf2
 			);
 			name = Supporting;
 			path = Kortix/Supporting;
-			sourceTree = "<group>";
-		};
-		C1F0237AE971428AA4AD9D65 /* ExpoModulesProviders */ = {
-			isa = PBXGroup;
-			children = (
-				FD85E8B1CC7B0DE6E80F6EAF /* Kortix */,
-			);
-			name = ExpoModulesProviders;
-			sourceTree = "<group>";
-		};
-		FD85E8B1CC7B0DE6E80F6EAF /* Kortix */ = {
-			isa = PBXGroup;
-			children = (
-				613FDCE20B22D9E81C725D40 /* ExpoModulesProvider.swift */,
-			);
-			name = Kortix;
 			sourceTree = "<group>";
 		};
 /* End PBXGroup section */
@@ -207,21 +101,11 @@
 			buildConfigurationList = 13B07F931A680F5B00A75B9A /* Build configuration list for PBXNativeTarget "Kortix" */;
 			buildPhases = (
 				08A4A3CD28434E44B6B9DE2E /* [CP] Check Pods Manifest.lock */,
-<<<<<<< HEAD
-				631E08F813367F7699EA59EA /* [Expo] Configure project */,
-=======
-				FCE5E7400F3669169C765CE9 /* [Expo] Configure project */,
->>>>>>> 145feaf2
 				13B07F871A680F5B00A75B9A /* Sources */,
 				13B07F8C1A680F5B00A75B9A /* Frameworks */,
 				13B07F8E1A680F5B00A75B9A /* Resources */,
 				00DD1BFF1BD5951E006B06BC /* Bundle React Native code and images */,
 				800E24972A6A228C8D4807E9 /* [CP] Copy Pods Resources */,
-<<<<<<< HEAD
-				3EE4678069BA88396220A2FC /* [CP] Embed Pods Frameworks */,
-=======
-				3953F821B4B75337EC3C66A7 /* [CP] Embed Pods Frameworks */,
->>>>>>> 145feaf2
 			);
 			buildRules = (
 			);
@@ -241,13 +125,7 @@
 				LastUpgradeCheck = 1130;
 				TargetAttributes = {
 					13B07F861A680F5B00A75B9A = {
-						DevelopmentTeam = T8G9J33433;
 						LastSwiftMigration = 1250;
-<<<<<<< HEAD
-						DevelopmentTeam = "X8RLQ7XJXL";
-=======
->>>>>>> 145feaf2
-						ProvisioningStyle = Automatic;
 					};
 				};
 			};
@@ -277,11 +155,6 @@
 				BB2F792D24A3F905000567C9 /* Expo.plist in Resources */,
 				13B07FBF1A68108700A75B9A /* Images.xcassets in Resources */,
 				3E461D99554A48A4959DE609 /* SplashScreen.storyboard in Resources */,
-<<<<<<< HEAD
-				A1E7E0BD4332B119686A9898 /* PrivacyInfo.xcprivacy in Resources */,
-=======
-				321196A2A57FA1BEBE076264 /* PrivacyInfo.xcprivacy in Resources */,
->>>>>>> 145feaf2
 			);
 			runOnlyForDeploymentPostprocessing = 0;
 		};
@@ -327,54 +200,6 @@
 			shellScript = "diff \"${PODS_PODFILE_DIR_PATH}/Podfile.lock\" \"${PODS_ROOT}/Manifest.lock\" > /dev/null\nif [ $? != 0 ] ; then\n    # print error to STDERR\n    echo \"error: The sandbox is not in sync with the Podfile.lock. Run 'pod install' or update your CocoaPods installation.\" >&2\n    exit 1\nfi\n# This output is used by Xcode 'outputs' to avoid re-running this script phase.\necho \"SUCCESS\" > \"${SCRIPT_OUTPUT_FILE_0}\"\n";
 			showEnvVarsInLog = 0;
 		};
-<<<<<<< HEAD
-		3EE4678069BA88396220A2FC /* [CP] Embed Pods Frameworks */ = {
-			isa = PBXShellScriptBuildPhase;
-			buildActionMask = 2147483647;
-			files = (
-			);
-			inputPaths = (
-				"${PODS_ROOT}/Target Support Files/Pods-Kortix/Pods-Kortix-frameworks.sh",
-				"${PODS_XCFRAMEWORKS_BUILD_DIR}/React-Core-prebuilt/React.framework/React",
-				"${PODS_XCFRAMEWORKS_BUILD_DIR}/ReactNativeDependencies/ReactNativeDependencies.framework/ReactNativeDependencies",
-				"${PODS_XCFRAMEWORKS_BUILD_DIR}/hermes-engine/Pre-built/hermes.framework/hermes",
-			);
-			name = "[CP] Embed Pods Frameworks";
-			outputPaths = (
-				"${TARGET_BUILD_DIR}/${FRAMEWORKS_FOLDER_PATH}/React.framework",
-				"${TARGET_BUILD_DIR}/${FRAMEWORKS_FOLDER_PATH}/ReactNativeDependencies.framework",
-				"${TARGET_BUILD_DIR}/${FRAMEWORKS_FOLDER_PATH}/hermes.framework",
-			);
-			runOnlyForDeploymentPostprocessing = 0;
-			shellPath = /bin/sh;
-			shellScript = "\"${PODS_ROOT}/Target Support Files/Pods-Kortix/Pods-Kortix-frameworks.sh\"\n";
-			showEnvVarsInLog = 0;
-		};
-		631E08F813367F7699EA59EA /* [Expo] Configure project */ = {
-=======
-		3953F821B4B75337EC3C66A7 /* [CP] Embed Pods Frameworks */ = {
->>>>>>> 145feaf2
-			isa = PBXShellScriptBuildPhase;
-			buildActionMask = 2147483647;
-			files = (
-			);
-			inputPaths = (
-				"${PODS_ROOT}/Target Support Files/Pods-Kortix/Pods-Kortix-frameworks.sh",
-				"${PODS_XCFRAMEWORKS_BUILD_DIR}/React-Core-prebuilt/React.framework/React",
-				"${PODS_XCFRAMEWORKS_BUILD_DIR}/ReactNativeDependencies/ReactNativeDependencies.framework/ReactNativeDependencies",
-				"${PODS_XCFRAMEWORKS_BUILD_DIR}/hermes-engine/Pre-built/hermes.framework/hermes",
-			);
-			name = "[CP] Embed Pods Frameworks";
-			outputPaths = (
-				"${TARGET_BUILD_DIR}/${FRAMEWORKS_FOLDER_PATH}/React.framework",
-				"${TARGET_BUILD_DIR}/${FRAMEWORKS_FOLDER_PATH}/ReactNativeDependencies.framework",
-				"${TARGET_BUILD_DIR}/${FRAMEWORKS_FOLDER_PATH}/hermes.framework",
-			);
-			runOnlyForDeploymentPostprocessing = 0;
-			shellPath = /bin/sh;
-			shellScript = "\"${PODS_ROOT}/Target Support Files/Pods-Kortix/Pods-Kortix-frameworks.sh\"\n";
-			showEnvVarsInLog = 0;
-		};
 		800E24972A6A228C8D4807E9 /* [CP] Copy Pods Resources */ = {
 			isa = PBXShellScriptBuildPhase;
 			buildActionMask = 2147483647;
@@ -382,120 +207,21 @@
 			);
 			inputPaths = (
 				"${PODS_ROOT}/Target Support Files/Pods-Kortix/Pods-Kortix-resources.sh",
-				"${PODS_CONFIGURATION_BUILD_DIR}/EXApplication/ExpoApplication_privacy.bundle",
 				"${PODS_CONFIGURATION_BUILD_DIR}/EXConstants/EXConstants.bundle",
-				"${PODS_CONFIGURATION_BUILD_DIR}/EXConstants/ExpoConstants_privacy.bundle",
-				"${PODS_CONFIGURATION_BUILD_DIR}/EXNotifications/ExpoNotifications_privacy.bundle",
 				"${PODS_CONFIGURATION_BUILD_DIR}/EXUpdates/EXUpdates.bundle",
-				"${PODS_CONFIGURATION_BUILD_DIR}/ExpoDevice/ExpoDevice_privacy.bundle",
-				"${PODS_CONFIGURATION_BUILD_DIR}/ExpoFileSystem/ExpoFileSystem_privacy.bundle",
-				"${PODS_CONFIGURATION_BUILD_DIR}/ExpoSystemUI/ExpoSystemUI_privacy.bundle",
-				"${PODS_CONFIGURATION_BUILD_DIR}/PurchasesHybridCommon/PurchasesHybridCommon.bundle",
-				"${PODS_CONFIGURATION_BUILD_DIR}/RNCAsyncStorage/RNCAsyncStorage_resources.bundle",
-				"${PODS_CONFIGURATION_BUILD_DIR}/RNSVG/RNSVGFilters.bundle",
-				"${PODS_ROOT}/../../node_modules/react-native-vector-icons/Fonts/AntDesign.ttf",
-				"${PODS_ROOT}/../../node_modules/react-native-vector-icons/Fonts/Entypo.ttf",
-				"${PODS_ROOT}/../../node_modules/react-native-vector-icons/Fonts/EvilIcons.ttf",
-				"${PODS_ROOT}/../../node_modules/react-native-vector-icons/Fonts/Feather.ttf",
-				"${PODS_ROOT}/../../node_modules/react-native-vector-icons/Fonts/FontAwesome.ttf",
-				"${PODS_ROOT}/../../node_modules/react-native-vector-icons/Fonts/FontAwesome5_Brands.ttf",
-				"${PODS_ROOT}/../../node_modules/react-native-vector-icons/Fonts/FontAwesome5_Regular.ttf",
-				"${PODS_ROOT}/../../node_modules/react-native-vector-icons/Fonts/FontAwesome5_Solid.ttf",
-				"${PODS_ROOT}/../../node_modules/react-native-vector-icons/Fonts/FontAwesome6_Brands.ttf",
-				"${PODS_ROOT}/../../node_modules/react-native-vector-icons/Fonts/FontAwesome6_Regular.ttf",
-				"${PODS_ROOT}/../../node_modules/react-native-vector-icons/Fonts/FontAwesome6_Solid.ttf",
-				"${PODS_ROOT}/../../node_modules/react-native-vector-icons/Fonts/Fontisto.ttf",
-				"${PODS_ROOT}/../../node_modules/react-native-vector-icons/Fonts/Foundation.ttf",
-				"${PODS_ROOT}/../../node_modules/react-native-vector-icons/Fonts/Ionicons.ttf",
-				"${PODS_ROOT}/../../node_modules/react-native-vector-icons/Fonts/MaterialCommunityIcons.ttf",
-				"${PODS_ROOT}/../../node_modules/react-native-vector-icons/Fonts/MaterialIcons.ttf",
-				"${PODS_ROOT}/../../node_modules/react-native-vector-icons/Fonts/Octicons.ttf",
-				"${PODS_ROOT}/../../node_modules/react-native-vector-icons/Fonts/SimpleLineIcons.ttf",
-				"${PODS_ROOT}/../../node_modules/react-native-vector-icons/Fonts/Zocial.ttf",
-				"${PODS_CONFIGURATION_BUILD_DIR}/ReachabilitySwift/ReachabilitySwift.bundle",
-				"${PODS_CONFIGURATION_BUILD_DIR}/React-Core/React-Core_privacy.bundle",
-				"${PODS_CONFIGURATION_BUILD_DIR}/React-cxxreact/React-cxxreact_privacy.bundle",
-				"${PODS_CONFIGURATION_BUILD_DIR}/RevenueCat/RevenueCat.bundle",
-				"${PODS_CONFIGURATION_BUILD_DIR}/RevenueCatUI/RevenueCat_RevenueCatUI.bundle",
-				"${PODS_CONFIGURATION_BUILD_DIR}/expo-dev-launcher/EXDevLauncher.bundle",
-				"${PODS_CONFIGURATION_BUILD_DIR}/expo-dev-menu/EXDevMenu.bundle",
-				"${PODS_CONFIGURATION_BUILD_DIR}/lottie-ios/LottiePrivacyInfo.bundle",
-				"${PODS_CONFIGURATION_BUILD_DIR}/lottie-react-native/Lottie_React_Native_Privacy.bundle",
+				"${PODS_CONFIGURATION_BUILD_DIR}/React-Core/RCTI18nStrings.bundle",
 			);
 			name = "[CP] Copy Pods Resources";
 			outputPaths = (
-				"${TARGET_BUILD_DIR}/${UNLOCALIZED_RESOURCES_FOLDER_PATH}/ExpoApplication_privacy.bundle",
 				"${TARGET_BUILD_DIR}/${UNLOCALIZED_RESOURCES_FOLDER_PATH}/EXConstants.bundle",
-				"${TARGET_BUILD_DIR}/${UNLOCALIZED_RESOURCES_FOLDER_PATH}/ExpoConstants_privacy.bundle",
-				"${TARGET_BUILD_DIR}/${UNLOCALIZED_RESOURCES_FOLDER_PATH}/ExpoNotifications_privacy.bundle",
 				"${TARGET_BUILD_DIR}/${UNLOCALIZED_RESOURCES_FOLDER_PATH}/EXUpdates.bundle",
-				"${TARGET_BUILD_DIR}/${UNLOCALIZED_RESOURCES_FOLDER_PATH}/ExpoDevice_privacy.bundle",
-				"${TARGET_BUILD_DIR}/${UNLOCALIZED_RESOURCES_FOLDER_PATH}/ExpoFileSystem_privacy.bundle",
-				"${TARGET_BUILD_DIR}/${UNLOCALIZED_RESOURCES_FOLDER_PATH}/ExpoSystemUI_privacy.bundle",
-				"${TARGET_BUILD_DIR}/${UNLOCALIZED_RESOURCES_FOLDER_PATH}/PurchasesHybridCommon.bundle",
-				"${TARGET_BUILD_DIR}/${UNLOCALIZED_RESOURCES_FOLDER_PATH}/RNCAsyncStorage_resources.bundle",
-				"${TARGET_BUILD_DIR}/${UNLOCALIZED_RESOURCES_FOLDER_PATH}/RNSVGFilters.bundle",
-				"${TARGET_BUILD_DIR}/${UNLOCALIZED_RESOURCES_FOLDER_PATH}/AntDesign.ttf",
-				"${TARGET_BUILD_DIR}/${UNLOCALIZED_RESOURCES_FOLDER_PATH}/Entypo.ttf",
-				"${TARGET_BUILD_DIR}/${UNLOCALIZED_RESOURCES_FOLDER_PATH}/EvilIcons.ttf",
-				"${TARGET_BUILD_DIR}/${UNLOCALIZED_RESOURCES_FOLDER_PATH}/Feather.ttf",
-				"${TARGET_BUILD_DIR}/${UNLOCALIZED_RESOURCES_FOLDER_PATH}/FontAwesome.ttf",
-				"${TARGET_BUILD_DIR}/${UNLOCALIZED_RESOURCES_FOLDER_PATH}/FontAwesome5_Brands.ttf",
-				"${TARGET_BUILD_DIR}/${UNLOCALIZED_RESOURCES_FOLDER_PATH}/FontAwesome5_Regular.ttf",
-				"${TARGET_BUILD_DIR}/${UNLOCALIZED_RESOURCES_FOLDER_PATH}/FontAwesome5_Solid.ttf",
-				"${TARGET_BUILD_DIR}/${UNLOCALIZED_RESOURCES_FOLDER_PATH}/FontAwesome6_Brands.ttf",
-				"${TARGET_BUILD_DIR}/${UNLOCALIZED_RESOURCES_FOLDER_PATH}/FontAwesome6_Regular.ttf",
-				"${TARGET_BUILD_DIR}/${UNLOCALIZED_RESOURCES_FOLDER_PATH}/FontAwesome6_Solid.ttf",
-				"${TARGET_BUILD_DIR}/${UNLOCALIZED_RESOURCES_FOLDER_PATH}/Fontisto.ttf",
-				"${TARGET_BUILD_DIR}/${UNLOCALIZED_RESOURCES_FOLDER_PATH}/Foundation.ttf",
-				"${TARGET_BUILD_DIR}/${UNLOCALIZED_RESOURCES_FOLDER_PATH}/Ionicons.ttf",
-				"${TARGET_BUILD_DIR}/${UNLOCALIZED_RESOURCES_FOLDER_PATH}/MaterialCommunityIcons.ttf",
-				"${TARGET_BUILD_DIR}/${UNLOCALIZED_RESOURCES_FOLDER_PATH}/MaterialIcons.ttf",
-				"${TARGET_BUILD_DIR}/${UNLOCALIZED_RESOURCES_FOLDER_PATH}/Octicons.ttf",
-				"${TARGET_BUILD_DIR}/${UNLOCALIZED_RESOURCES_FOLDER_PATH}/SimpleLineIcons.ttf",
-				"${TARGET_BUILD_DIR}/${UNLOCALIZED_RESOURCES_FOLDER_PATH}/Zocial.ttf",
-				"${TARGET_BUILD_DIR}/${UNLOCALIZED_RESOURCES_FOLDER_PATH}/ReachabilitySwift.bundle",
-				"${TARGET_BUILD_DIR}/${UNLOCALIZED_RESOURCES_FOLDER_PATH}/React-Core_privacy.bundle",
-				"${TARGET_BUILD_DIR}/${UNLOCALIZED_RESOURCES_FOLDER_PATH}/React-cxxreact_privacy.bundle",
-				"${TARGET_BUILD_DIR}/${UNLOCALIZED_RESOURCES_FOLDER_PATH}/RevenueCat.bundle",
-				"${TARGET_BUILD_DIR}/${UNLOCALIZED_RESOURCES_FOLDER_PATH}/RevenueCat_RevenueCatUI.bundle",
-				"${TARGET_BUILD_DIR}/${UNLOCALIZED_RESOURCES_FOLDER_PATH}/EXDevLauncher.bundle",
-				"${TARGET_BUILD_DIR}/${UNLOCALIZED_RESOURCES_FOLDER_PATH}/EXDevMenu.bundle",
-				"${TARGET_BUILD_DIR}/${UNLOCALIZED_RESOURCES_FOLDER_PATH}/LottiePrivacyInfo.bundle",
-				"${TARGET_BUILD_DIR}/${UNLOCALIZED_RESOURCES_FOLDER_PATH}/Lottie_React_Native_Privacy.bundle",
+				"${TARGET_BUILD_DIR}/${UNLOCALIZED_RESOURCES_FOLDER_PATH}/RCTI18nStrings.bundle",
 			);
 			runOnlyForDeploymentPostprocessing = 0;
 			shellPath = /bin/sh;
 			shellScript = "\"${PODS_ROOT}/Target Support Files/Pods-Kortix/Pods-Kortix-resources.sh\"\n";
 			showEnvVarsInLog = 0;
 		};
-<<<<<<< HEAD
-=======
-		FCE5E7400F3669169C765CE9 /* [Expo] Configure project */ = {
-			isa = PBXShellScriptBuildPhase;
-			alwaysOutOfDate = 1;
-			buildActionMask = 2147483647;
-			files = (
-			);
-			inputFileListPaths = (
-			);
-			inputPaths = (
-				"$(SRCROOT)/.xcode.env",
-				"$(SRCROOT)/.xcode.env.local",
-				"$(SRCROOT)/Kortix/Kortix.entitlements",
-				"$(SRCROOT)/Pods/Target Support Files/Pods-Kortix/expo-configure-project.sh",
-			);
-			name = "[Expo] Configure project";
-			outputFileListPaths = (
-			);
-			outputPaths = (
-				"$(SRCROOT)/Pods/Target Support Files/Pods-Kortix/ExpoModulesProvider.swift",
-			);
-			runOnlyForDeploymentPostprocessing = 0;
-			shellPath = /bin/sh;
-			shellScript = "# This script configures Expo modules and generates the modules provider file.\nbash -l -c \"./Pods/Target\\ Support\\ Files/Pods-Kortix/expo-configure-project.sh\"\n";
-		};
->>>>>>> 145feaf2
 /* End PBXShellScriptBuildPhase section */
 
 /* Begin PBXSourcesBuildPhase section */
@@ -504,11 +230,6 @@
 			buildActionMask = 2147483647;
 			files = (
 				F11748422D0307B40044C1D9 /* AppDelegate.swift in Sources */,
-<<<<<<< HEAD
-				A44D6732A419E6A5DE186183 /* ExpoModulesProvider.swift in Sources */,
-=======
-				F0FCEEE38218131AB8E78ADB /* ExpoModulesProvider.swift in Sources */,
->>>>>>> 145feaf2
 			);
 			runOnlyForDeploymentPostprocessing = 0;
 		};
@@ -517,22 +238,10 @@
 /* Begin XCBuildConfiguration section */
 		13B07F941A680F5B00A75B9A /* Debug */ = {
 			isa = XCBuildConfiguration;
-<<<<<<< HEAD
-			baseConfigurationReference = 16AA03429687BF55B03E0D86 /* Pods-Kortix.debug.xcconfig */;
-=======
-			baseConfigurationReference = 4FBB901D0536BFDC864AD67E /* Pods-Kortix.debug.xcconfig */;
->>>>>>> 145feaf2
 			buildSettings = {
 				ASSETCATALOG_COMPILER_APPICON_NAME = AppIcon;
 				CLANG_ENABLE_MODULES = YES;
-				CODE_SIGN_ENTITLEMENTS = Kortix/Kortix.entitlements;
-				CODE_SIGN_IDENTITY = "Apple Development";
-				CODE_SIGN_STYLE = Automatic;
 				CURRENT_PROJECT_VERSION = 1;
-<<<<<<< HEAD
-=======
-				DEVELOPMENT_TEAM = T8G9J33433;
->>>>>>> 145feaf2
 				ENABLE_BITCODE = NO;
 				GCC_PREPROCESSOR_DEFINITIONS = (
 					"$(inherited)",
@@ -550,38 +259,23 @@
 					"-ObjC",
 					"-lc++",
 				);
-				OTHER_SWIFT_FLAGS = "$(inherited) -D EXPO_CONFIGURATION_DEBUG";
-				PRODUCT_BUNDLE_IDENTIFIER = com.kortix.app;
-				PRODUCT_NAME = Kortix;
+				PRODUCT_BUNDLE_IDENTIFIER = "com.kortix.app";
+				PRODUCT_NAME = "Kortix";
 				SWIFT_OBJC_BRIDGING_HEADER = "Kortix/Kortix-Bridging-Header.h";
 				SWIFT_OPTIMIZATION_LEVEL = "-Onone";
 				SWIFT_VERSION = 5.0;
+				VERSIONING_SYSTEM = "apple-generic";
 				TARGETED_DEVICE_FAMILY = "1,2";
-				VERSIONING_SYSTEM = "apple-generic";
-				DEVELOPMENT_TEAM = "X8RLQ7XJXL";
-				CODE_SIGN_IDENTITY = "Apple Development";
-				CODE_SIGN_STYLE = Automatic;
+				CODE_SIGN_ENTITLEMENTS = Kortix/Kortix.entitlements;
 			};
 			name = Debug;
 		};
 		13B07F951A680F5B00A75B9A /* Release */ = {
 			isa = XCBuildConfiguration;
-<<<<<<< HEAD
-			baseConfigurationReference = 4543340A51414B26ABF252A5 /* Pods-Kortix.release.xcconfig */;
-=======
-			baseConfigurationReference = C62DFF0499559DCAC8E122B9 /* Pods-Kortix.release.xcconfig */;
->>>>>>> 145feaf2
 			buildSettings = {
 				ASSETCATALOG_COMPILER_APPICON_NAME = AppIcon;
 				CLANG_ENABLE_MODULES = YES;
-				CODE_SIGN_ENTITLEMENTS = Kortix/Kortix.entitlements;
-				CODE_SIGN_IDENTITY = "Apple Development";
-				CODE_SIGN_STYLE = Automatic;
 				CURRENT_PROJECT_VERSION = 1;
-<<<<<<< HEAD
-=======
-				DEVELOPMENT_TEAM = T8G9J33433;
->>>>>>> 145feaf2
 				INFOPLIST_FILE = Kortix/Info.plist;
 				IPHONEOS_DEPLOYMENT_TARGET = 15.1;
 				LD_RUNPATH_SEARCH_PATHS = (
@@ -594,16 +288,13 @@
 					"-ObjC",
 					"-lc++",
 				);
-				OTHER_SWIFT_FLAGS = "$(inherited) -D EXPO_CONFIGURATION_RELEASE";
-				PRODUCT_BUNDLE_IDENTIFIER = com.kortix.app;
-				PRODUCT_NAME = Kortix;
+				PRODUCT_BUNDLE_IDENTIFIER = "com.kortix.app";
+				PRODUCT_NAME = "Kortix";
 				SWIFT_OBJC_BRIDGING_HEADER = "Kortix/Kortix-Bridging-Header.h";
 				SWIFT_VERSION = 5.0;
+				VERSIONING_SYSTEM = "apple-generic";
 				TARGETED_DEVICE_FAMILY = "1,2";
-				VERSIONING_SYSTEM = "apple-generic";
-				DEVELOPMENT_TEAM = "X8RLQ7XJXL";
-				CODE_SIGN_IDENTITY = "Apple Development";
-				CODE_SIGN_STYLE = Automatic;
+				CODE_SIGN_ENTITLEMENTS = Kortix/Kortix.entitlements;
 			};
 			name = Release;
 		};
@@ -654,32 +345,15 @@
 				GCC_WARN_UNINITIALIZED_AUTOS = YES_AGGRESSIVE;
 				GCC_WARN_UNUSED_FUNCTION = YES;
 				GCC_WARN_UNUSED_VARIABLE = YES;
-				HEADER_SEARCH_PATHS = (
-					"$(inherited)",
-					"${PODS_ROOT}/ReactCommon",
-					"${PODS_ROOT}/ReactCommon/react/nativemodule/core",
-					"${PODS_ROOT}/React-runtimeexecutor",
-					"${PODS_ROOT}/React-runtimeexecutor/platform/ios",
-					"${PODS_ROOT}/ReactCommon-Samples",
-					"${PODS_ROOT}/ReactCommon-Samples/platform/ios",
-					"${PODS_ROOT}/React-Fabric/react/renderer/components/view/platform/cxx",
-					"${PODS_ROOT}/React-NativeModulesApple",
-					"${PODS_ROOT}/React-graphics",
-					"${PODS_ROOT}/React-graphics/react/renderer/graphics/platform/ios",
-				);
 				IPHONEOS_DEPLOYMENT_TARGET = 15.1;
 				LD_RUNPATH_SEARCH_PATHS = (
 					/usr/lib/swift,
 					"$(inherited)",
 				);
-				LIBRARY_SEARCH_PATHS = "$(SDKROOT)/usr/lib/swift\"$(inherited)\"";
+				LIBRARY_SEARCH_PATHS = "\"$(inherited)\"";
 				MTL_ENABLE_DEBUG_INFO = YES;
 				ONLY_ACTIVE_ARCH = YES;
-				REACT_NATIVE_PATH = "${PODS_ROOT}/../../node_modules/react-native";
 				SDKROOT = iphoneos;
-				SWIFT_ACTIVE_COMPILATION_CONDITIONS = "$(inherited) DEBUG";
-				SWIFT_ENABLE_EXPLICIT_MODULES = NO;
-				USE_HERMES = true;
 			};
 			name = Debug;
 		};
@@ -723,30 +397,14 @@
 				GCC_WARN_UNINITIALIZED_AUTOS = YES_AGGRESSIVE;
 				GCC_WARN_UNUSED_FUNCTION = YES;
 				GCC_WARN_UNUSED_VARIABLE = YES;
-				HEADER_SEARCH_PATHS = (
-					"$(inherited)",
-					"${PODS_ROOT}/ReactCommon",
-					"${PODS_ROOT}/ReactCommon/react/nativemodule/core",
-					"${PODS_ROOT}/React-runtimeexecutor",
-					"${PODS_ROOT}/React-runtimeexecutor/platform/ios",
-					"${PODS_ROOT}/ReactCommon-Samples",
-					"${PODS_ROOT}/ReactCommon-Samples/platform/ios",
-					"${PODS_ROOT}/React-Fabric/react/renderer/components/view/platform/cxx",
-					"${PODS_ROOT}/React-NativeModulesApple",
-					"${PODS_ROOT}/React-graphics",
-					"${PODS_ROOT}/React-graphics/react/renderer/graphics/platform/ios",
-				);
 				IPHONEOS_DEPLOYMENT_TARGET = 15.1;
 				LD_RUNPATH_SEARCH_PATHS = (
 					/usr/lib/swift,
 					"$(inherited)",
 				);
-				LIBRARY_SEARCH_PATHS = "$(SDKROOT)/usr/lib/swift\"$(inherited)\"";
+				LIBRARY_SEARCH_PATHS = "\"$(inherited)\"";
 				MTL_ENABLE_DEBUG_INFO = NO;
-				REACT_NATIVE_PATH = "${PODS_ROOT}/../../node_modules/react-native";
 				SDKROOT = iphoneos;
-				SWIFT_ENABLE_EXPLICIT_MODULES = NO;
-				USE_HERMES = true;
 				VALIDATE_PRODUCT = YES;
 			};
 			name = Release;
