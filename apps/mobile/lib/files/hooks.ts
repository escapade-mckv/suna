--- conflicted
+++ resolved
@@ -65,10 +65,7 @@
     },
     enabled: !!sandboxId,
     staleTime: 0,
-<<<<<<< HEAD
-=======
     gcTime: 0, 
->>>>>>> a200cd10
     ...options,
   });
 }
